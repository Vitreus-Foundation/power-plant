[package]
name = "vitreus-power-plant-runtime"
version = "0.0.0"
license = "Unlicense"
description = "A fresh FRAME-based Substrate runtime, ready for hacking."
publish = false
authors = { workspace = true }
edition = { workspace = true }
repository = { workspace = true }

[package.metadata.docs.rs]
targets = ["x86_64-unknown-linux-gnu"]

[dependencies]
parity-scale-codec = { workspace = true }
scale-info = { workspace = true }
num_enum = { workspace = true }
log = { workspace = true }
libsecp256k1 = { workspace = true }

# Substrate
sp-api = { workspace = true }
sp-block-builder = { workspace = true }
sp-consensus-babe = { workspace = true }
sp-consensus-grandpa = { workspace = true }
sp-core = { workspace = true }
sp-inherents = { workspace = true }
sp-io = { workspace = true }
sp-offchain = { workspace = true }
sp-runtime = { workspace = true }
sp-session = { workspace = true }
sp-staking = { workspace = true }
sp-std = { workspace = true }
sp-transaction-pool = { workspace = true }
sp-version = { workspace = true }
# Substrate FRAME
frame-benchmarking = { workspace = true, optional = true }
frame-executive = { workspace = true }
frame-support = { workspace = true }
frame-system = { workspace = true }
frame-system-benchmarking = { workspace = true, optional = true }
frame-system-rpc-runtime-api = { workspace = true }
pallet-staking-reward-curve = { workspace = true }
pallet-assets = { workspace = true }
pallet-authorship = { workspace = true }
pallet-babe = { workspace = true }
pallet-balances = { workspace = true }
pallet-claiming = { workspace = true }
pallet-energy-generation = { workspace = true }
pallet-energy-fee = { workspace = true }
pallet-grandpa = { workspace = true }
pallet-im-online = { workspace = true }
pallet-nac-managing = { workspace = true }
pallet-offences = { workspace = true }
pallet-reputation = { workspace = true }
pallet-session = { workspace = true }
pallet-sudo = { workspace = true }
pallet-timestamp = { workspace = true }
pallet-transaction-payment = { workspace = true }
pallet-transaction-payment-rpc-runtime-api = { workspace = true }
pallet-uniques = { workspace = true }
pallet-utility = { workspace = true }

# Frontier
fp-account = { workspace = true, features = ["serde"] }
fp-evm = { workspace = true, features = ["serde"] }
fp-rpc = { workspace = true }
fp-self-contained = { workspace = true, features = ["serde"] }
# Frontier FRAME
pallet-base-fee = { workspace = true }
pallet-dynamic-fee = { workspace = true }
pallet-ethereum = { workspace = true }
pallet-evm = { workspace = true }
pallet-evm-chain-id = { workspace = true }
pallet-evm-precompile-modexp = { workspace = true }
pallet-evm-precompile-sha3fips = { workspace = true }
pallet-evm-precompile-simple = { workspace = true }
pallet-hotfix-sufficients = { workspace = true }
# moonbean
# precompile-utils = { workspace = true }
# pallet-evm-precompile-balances-erc20 = { workspace = true }

[build-dependencies]
substrate-wasm-builder = { workspace = true, optional = true }

[features]
default = ["std", "with-rocksdb-weights"]
with-rocksdb-weights = []
with-paritydb-weights = []
std = [
    "libsecp256k1/std",
    # "precompile-utils/std",
    # "pallet-evm-precompile-balances-erc20/std",
    "parity-scale-codec/std",
    "scale-info/std",
    # Substrate
    "sp-api/std",
    "sp-block-builder/std",
    "sp-consensus-babe/std",
    "sp-consensus-grandpa/std",
    "sp-core/std",
    "sp-inherents/std",
    "sp-io/std",
    "sp-offchain/std",
    "sp-runtime/std",
    "sp-session/std",
    "sp-staking/std",
    "sp-std/std",
    "sp-transaction-pool/std",
    "sp-version/std",
    "substrate-wasm-builder",
    # Substrate FRAME
    "frame-benchmarking/std",
    "frame-executive/std",
    "frame-support/std",
    "frame-system/std",
    "frame-system-rpc-runtime-api/std",
    "frame-system-benchmarking?/std",
    "pallet-assets/std",
    "pallet-authorship/std",
    "pallet-babe/std",
    "pallet-balances/std",
    "pallet-grandpa/std",
    "pallet-im-online/std",
    "pallet-offences/std",
    "pallet-session/std",
    "pallet-sudo/std",
    "pallet-timestamp/std",
    "pallet-transaction-payment-rpc-runtime-api/std",
    "pallet-transaction-payment/std",
    "pallet-uniques/std",
    "pallet-utility/std",
    # Frontier
    "fp-account/std",
    "fp-evm/std",
    "fp-rpc/std",
    "fp-self-contained/std",
    # Frontier FRAME
    "pallet-base-fee/std",
    "pallet-dynamic-fee/std",
    "pallet-ethereum/std",
    "pallet-evm/std",
    "pallet-evm-chain-id/std",
    "pallet-evm-precompile-modexp/std",
    "pallet-evm-precompile-sha3fips/std",
    "pallet-evm-precompile-simple/std",
    "pallet-hotfix-sufficients/std",
<<<<<<< HEAD
    "pallet-claiming/std",
=======
    "pallet-nac-managing/std",
>>>>>>> 94d64089
    "pallet-reputation/std",
    "pallet-energy-generation/std",
    "pallet-energy-fee/std",
]
runtime-benchmarks = [
    "frame-benchmarking/runtime-benchmarks",
    "frame-system-benchmarking/runtime-benchmarks",
    "frame-system/runtime-benchmarks",
    "pallet-balances/runtime-benchmarks",
    "pallet-grandpa/runtime-benchmarks",
    "pallet-timestamp/runtime-benchmarks",
    "pallet-ethereum/runtime-benchmarks",
    "pallet-evm/runtime-benchmarks",
    "pallet-hotfix-sufficients/runtime-benchmarks",
]<|MERGE_RESOLUTION|>--- conflicted
+++ resolved
@@ -145,11 +145,8 @@
     "pallet-evm-precompile-sha3fips/std",
     "pallet-evm-precompile-simple/std",
     "pallet-hotfix-sufficients/std",
-<<<<<<< HEAD
     "pallet-claiming/std",
-=======
     "pallet-nac-managing/std",
->>>>>>> 94d64089
     "pallet-reputation/std",
     "pallet-energy-generation/std",
     "pallet-energy-fee/std",
