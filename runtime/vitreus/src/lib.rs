--- conflicted
+++ resolved
@@ -265,12 +265,8 @@
     impl_name: create_runtime_str!("vitreus-power-plant"),
     // TODO: need to calculate new authoring_version number
     authoring_version: 1,
-<<<<<<< HEAD
     // TODO: need to calculate new spec_version number
-    spec_version: 123,
-=======
     spec_version: 124,
->>>>>>> 6393c453
     impl_version: 1,
     apis: RUNTIME_API_VERSIONS,
     // TODO: need to calculate new transaction_version number
