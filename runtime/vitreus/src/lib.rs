#![cfg_attr(not(feature = "std"), no_std)]
// `construct_runtime!` does a lot of recursion and requires us to increase the limit to 256 (well, actually to 512).
#![recursion_limit = "512"]
#![allow(clippy::identity_op, clippy::new_without_default, clippy::or_fun_call)]
// #![cfg_attr(feature = "runtime-benchmarks", deny(unused_crate_dependencies))]

// Make the WASM binary available.
#[cfg(feature = "std")]
include!(concat!(env!("OUT_DIR"), "/wasm_binary.rs"));

use frame_support::PalletId;
use pallet_balances::NegativeImbalance;
use polkadot_primitives::{
    runtime_api, slashing, CandidateCommitments, CandidateEvent, CandidateHash,
    CommittedCandidateReceipt, CoreState, DisputeState, ExecutorParams, GroupRotationInfo,
    Id as ParaId, InboundDownwardMessage, InboundHrmpMessage, OccupiedCoreAssumption,
    PersistedValidationData, PvfCheckStatement, ScrapedOnChainVotes, SessionInfo, ValidationCode,
    ValidationCodeHash, ValidatorId, ValidatorIndex, ValidatorSignature, PARACHAIN_KEY_TYPE_ID,
};

use runtime_common::{paras_registrar, paras_sudo_wrapper, prod_or_fast, slots};

use runtime_parachains::{
    configuration as parachains_configuration, disputes as parachains_disputes,
    disputes::slashing as parachains_slashing,
    dmp as parachains_dmp, hrmp as parachains_hrmp, inclusion as parachains_inclusion,
    inclusion::{AggregateMessageOrigin, UmpQueueId},
    initializer as parachains_initializer, origin as parachains_origin, paras as parachains_paras,
    paras_inherent as parachains_paras_inherent,
    runtime_api_impl::v5 as parachains_runtime_api_impl,
    scheduler as parachains_scheduler, session_info as parachains_session_info,
    shared as parachains_shared,
};

use ethereum::{EIP1559Transaction, EIP2930Transaction, LegacyTransaction};
use frame_support::pallet_prelude::{DispatchError, DispatchResult};
use frame_support::traits::tokens::{
    fungible::Inspect as FungibleInspect, fungibles::SwapNative, nonfungibles_v2::Inspect,
    DepositConsequence, Fortitude, Preservation, Provenance, WithdrawConsequence,
};
use frame_support::traits::{
    Currency, EitherOfDiverse, ExistenceRequirement, OnUnbalanced, ProcessMessage,
    ProcessMessageError, SignedImbalance, WithdrawReasons,
};
use orml_traits::GetByKey;
use parity_scale_codec::{Compact, Decode, Encode};
use sp_api::impl_runtime_apis;
use sp_core::{
    crypto::{ByteArray, KeyTypeId},
    OpaqueMetadata, H160, H256, U256,
};
use sp_runtime::traits::{AccountIdConversion, ConvertInto, Keccak256, Zero};
use sp_runtime::{
    create_runtime_str,
    curve::PiecewiseLinear,
    generic, impl_opaque_keys,
    traits::{
        BlakeTwo256, Block as BlockT, DispatchInfoOf, Dispatchable, Extrinsic, Get,
        IdentifyAccount, IdentityLookup, NumberFor, OpaqueKeys, PostDispatchInfoOf,
        SaturatedConversion, UniqueSaturatedInto, Verify,
    },
    transaction_validity::{
        TransactionPriority, TransactionSource, TransactionValidity, TransactionValidityError,
    },
    ApplyExtrinsicResult, ConsensusEngineId, FixedPointNumber, Perbill, Permill,
};
use sp_staking::{EraIndex, SessionIndex};
use sp_std::{collections::btree_map::BTreeMap, marker::PhantomData, prelude::*};
use sp_version::RuntimeVersion;
// Substrate FRAME
use energy_fee_runtime_api::CallRequest;
#[cfg(feature = "with-paritydb-weights")]
use frame_support::weights::constants::ParityDbWeight as RuntimeDbWeight;
#[cfg(feature = "with-rocksdb-weights")]
use frame_support::weights::constants::RocksDbWeight as RuntimeDbWeight;
use frame_support::{
    construct_runtime,
    dispatch::GetDispatchInfo,
    ord_parameter_types, parameter_types,
    traits::{
        fungible::ItemOf, AsEnsureOriginWithArg, ConstU128, ConstU32, ConstU64, ConstU8,
        ExtrinsicCall, FindAuthor, Hooks, KeyOwnerProofSystem,
    },
    weights::{constants::WEIGHT_REF_TIME_PER_MILLIS, ConstantMultiplier, Weight, WeightMeter},
};
use frame_system::{EnsureRoot, EnsureSigned, EnsureSignedBy};
use pallet_energy_broker::{ConstantSum, NativeOrAssetId, NativeOrAssetIdConverter};
use pallet_energy_fee::{traits::AssetsBalancesConverter, CallFee, CustomFee, TokenExchange};
use pallet_grandpa::{
    fg_primitives, AuthorityId as GrandpaId, AuthorityList as GrandpaAuthorityList,
};
use pallet_reputation::{ReputationTier, RANKS_PER_TIER, REPUTATION_POINTS_PER_DAY};
use pallet_transaction_payment::{FeeDetails, InclusionFee};
// Frontier
use fp_account::EthereumSignature;
use fp_evm::weight_per_gas;
use fp_rpc::TransactionStatus;
use pallet_ethereum::{Call::transact, PostLogContent, Transaction as EthereumTransaction};
use pallet_evm::{
    Account as EVMAccount, AddressMapping, EnsureAccountId20, FeeCalculator, GasWeightMapping,
    IdentityAddressMapping, Runner,
};
use pallet_nfts::PalletFeatures;
use sp_consensus_beefy::{
    crypto::AuthorityId as BeefyId,
    mmr::{BeefyDataProvider, MmrLeafVersion},
};
use sp_runtime::transaction_validity::InvalidTransaction;

pub use pallet_im_online::sr25519::AuthorityId as ImOnlineId;

pub use pallet_energy_generation::StakerStatus;
pub use pallet_nac_managing;
pub use pallet_privileges;
pub use pallet_reputation::ReputationPoint;

// A few exports that help ease life for downstream crates.
pub use frame_system::Call as SystemCall;
pub use pallet_balances::Call as BalancesCall;
pub use pallet_timestamp::Call as TimestampCall;

pub use pallet_sudo::Call as SudoCall;
pub use parachains_paras::Call as ParasCall;
pub use paras_sudo_wrapper::Call as ParasSudoWrapperCall;

pub use areas::{CouncilCollective, TechnicalCollective};

mod precompiles;
mod helpers {
    pub mod runner;
}
pub mod areas;
pub mod migrations;
#[cfg(test)]
mod tests;
mod weights;
mod xcm_config;

use precompiles::VitreusPrecompiles;

/// Type of block number.
pub type BlockNumber = u32;

/// Alias to 512-bit hash when used in the context of a transaction signature on the chain.
pub type Signature = EthereumSignature;

/// Some way of identifying an account on the chain. We intentionally make it equivalent
/// to the public key of our transaction signing scheme.
pub type AccountId = <<Signature as Verify>::Signer as IdentifyAccount>::AccountId;

/// The type for looking up accounts. We don't expect more than 4 billion of them, but you
/// never know...
pub type AccountIndex = u32;

/// Index of a transaction in the chain.
pub type Nonce = u32;

/// Balance of an account.
pub type Balance = u128;

/// Energy of an account.
pub type Energy = Balance;

/// Index of a transaction in the chain.
pub type Index = u32;

/// A hash of some data used by the chain.
pub type Hash = H256;

/// Digest item type.
pub type DigestItem = generic::DigestItem;

/// Asset ID.
#[cfg(not(feature = "runtime-benchmarks"))]
pub type AssetId = u128;

#[cfg(feature = "runtime-benchmarks")]
pub type AssetId = u32;

/// Origin for council voting
type MoreThanHalfCouncil = EitherOfDiverse<
    EnsureRoot<AccountId>,
    pallet_collective::EnsureProportionMoreThan<AccountId, CouncilCollective, 1, 2>,
>;

/// Opaque types. These are used by the CLI to instantiate machinery that don't need to know
/// the specifics of the runtime. They can then be made to be agnostic over specific formats
/// of data like extrinsics, allowing for them to continue syncing the network through upgrades
/// to even the core data structures.
pub mod opaque {
    use super::*;

    pub use sp_runtime::OpaqueExtrinsic as UncheckedExtrinsic;

    /// Opaque block header type.
    pub type Header = generic::Header<BlockNumber, BlakeTwo256>;
    /// Opaque block type.
    pub type Block = generic::Block<Header, UncheckedExtrinsic>;
    /// Opaque block identifier type.
    pub type BlockId = generic::BlockId<Block>;

    impl_opaque_keys! {
        pub struct OldSessionKeys {
            pub grandpa: Grandpa,
            pub babe: Babe,
            pub im_online: ImOnline,
            pub para_validator: Initializer,
            pub para_assignment: ParaSessionInfo,
            pub authority_discovery: AuthorityDiscovery,
        }
    }

    impl_opaque_keys! {
        pub struct SessionKeys {
            pub grandpa: Grandpa,
            pub babe: Babe,
            pub im_online: ImOnline,
            pub para_validator: Initializer,
            pub para_assignment: ParaSessionInfo,
            pub authority_discovery: AuthorityDiscovery,
            pub beefy: Beefy,
        }
    }

    // remove this when removing `OldSessionKeys`
    pub fn transform_session_keys(v: AccountId, old: OldSessionKeys) -> SessionKeys {
        SessionKeys {
            grandpa: old.grandpa,
            babe: old.babe,
            im_online: old.im_online,
            para_validator: old.para_validator,
            para_assignment: old.para_assignment,
            authority_discovery: old.authority_discovery,
            beefy: {
                let mut id: BeefyId =
                    sp_application_crypto::ecdsa::Public::from_raw([0u8; 33]).into();
                let id_raw: &mut [u8] = id.as_mut();
                id_raw[1..33].copy_from_slice(&v.0);
                id_raw[0..4].copy_from_slice(b"beef");
                id
            },
        }
    }
}

/// The BABE epoch configuration at genesis.
pub const BABE_GENESIS_EPOCH_CONFIG: sp_consensus_babe::BabeEpochConfiguration =
    sp_consensus_babe::BabeEpochConfiguration {
        c: PRIMARY_PROBABILITY,
        allowed_slots: sp_consensus_babe::AllowedSlots::PrimaryAndSecondaryVRFSlots,
    };

#[sp_version::runtime_version]
pub const VERSION: RuntimeVersion = RuntimeVersion {
    spec_name: create_runtime_str!("vitreus-power-plant"),
    impl_name: create_runtime_str!("vitreus-power-plant"),
    authoring_version: 1,
    spec_version: 111,
    impl_version: 1,
    apis: RUNTIME_API_VERSIONS,
    transaction_version: 1,
    state_version: 1,
};

// Time measurmement primitive
pub type Moment = u64;

pub const MILLISECS_PER_BLOCK: Moment = 6000;
pub const SECS_PER_BLOCK: Moment = MILLISECS_PER_BLOCK / 1000;

pub const SLOT_DURATION: Moment = MILLISECS_PER_BLOCK;

// 1 in 4 blocks (on average, not counting collisions) will be primary BABE blocks.
pub const PRIMARY_PROBABILITY: (u64, u64) = (1, 4);

// NOTE: Currently it is not possible to change the epoch duration after the chain has started.
//       Attempting to do so will brick block production.
pub const EPOCH_DURATION_IN_BLOCKS: BlockNumber = prod_or_fast!(60 * MINUTES, 10 * MINUTES);
pub const EPOCH_DURATION_IN_SLOTS: u64 = {
    const SLOT_FILL_RATE: f64 = MILLISECS_PER_BLOCK as f64 / SLOT_DURATION as f64;

    (EPOCH_DURATION_IN_BLOCKS as f64 * SLOT_FILL_RATE) as u64
};

// Time is measured by number of blocks.
// 60_000 ms per minute / ms per block
pub const MINUTES: BlockNumber = 60_000 / (MILLISECS_PER_BLOCK as BlockNumber);
pub const HOURS: BlockNumber = MINUTES * 60;
pub const DAYS: BlockNumber = HOURS * 24;

/// The version information used to identify this runtime when compiled natively.
#[cfg(feature = "std")]
pub fn native_version() -> sp_version::NativeVersion {
    sp_version::NativeVersion { runtime_version: VERSION, can_author_with: Default::default() }
}

const NORMAL_DISPATCH_RATIO: Perbill = Perbill::from_percent(75);
/// We allow for 2000ms of compute with a 3 second average block time.
pub const WEIGHT_MILLISECS_PER_BLOCK: u64 = 2000;
pub const MAXIMUM_BLOCK_WEIGHT: Weight =
    Weight::from_parts(WEIGHT_MILLISECS_PER_BLOCK * WEIGHT_REF_TIME_PER_MILLIS, u64::MAX);
// 5 mb
pub const MAXIMUM_BLOCK_LENGTH: u32 = 5 * 1024 * 1024;

pub mod vtrs {
    use super::*;
    pub const UNITS: Balance = 1_000_000_000_000_000_000;
    pub const FEMTO_VTRS: Balance = 1_000;
    pub const PICO_VTRS: Balance = 1_000 * FEMTO_VTRS;
    pub const NANO_VTRS: Balance = 1_000 * PICO_VTRS;
    pub const MICRO_VTRS: Balance = 1_000 * NANO_VTRS;
    pub const MILLI_VTRS: Balance = 1_000 * MICRO_VTRS;
}
pub use vtrs::*;

pub mod vnrg {
    use super::*;
    pub const UNITS: Balance = 1_000_000_000_000_000_000;
}

parameter_types! {
    pub const Version: RuntimeVersion = VERSION;
    pub const BlockHashCount: BlockNumber = 256;
    pub BlockWeights: frame_system::limits::BlockWeights = frame_system::limits::BlockWeights
        ::with_sensible_defaults(MAXIMUM_BLOCK_WEIGHT, NORMAL_DISPATCH_RATIO);
    pub BlockLength: frame_system::limits::BlockLength = frame_system::limits::BlockLength
        ::max_with_normal_ratio(MAXIMUM_BLOCK_LENGTH, NORMAL_DISPATCH_RATIO);
    pub const SS58Prefix: u16 = 1943;
}

// Configure FRAME pallets to include in runtime.

impl frame_system::Config for Runtime {
    /// The ubiquitous event type.
    type RuntimeEvent = RuntimeEvent;
    /// The basic call filter to use in dispatchable.
    type BaseCallFilter = frame_support::traits::Everything;
    /// Block & extrinsics weights: base values and limits.
    type BlockWeights = BlockWeights;
    /// The maximum length of a block (in bytes).
    type BlockLength = BlockLength;
    /// The ubiquitous origin type.
    type RuntimeOrigin = RuntimeOrigin;
    /// The aggregated dispatch type that is available for extrinsics.
    type RuntimeCall = RuntimeCall;
    type Nonce = Nonce;
    /// The type for hashing blocks and tries.
    type Hash = Hash;
    /// The hashing algorithm used.
    type Hashing = BlakeTwo256;
    /// The identifier used to distinguish between accounts.
    type AccountId = AccountId;
    /// The lookup mechanism to get account ID from whatever is passed in dispatchers.
    type Lookup = IdentityLookup<AccountId>;
    type Block = Block;
    /// Maximum number of block number to block hash mappings to keep (oldest pruned first).
    type BlockHashCount = BlockHashCount;
    /// The weight of database operations that the runtime can invoke.
    type DbWeight = RuntimeDbWeight;
    /// Version of the runtime.
    type Version = Version;
    /// Converts a module to the index of the module in `construct_runtime!`.
    ///
    /// This type is being generated by `construct_runtime!`.
    type PalletInfo = PalletInfo;
    /// The data to be stored in an account.
    type AccountData = pallet_balances::AccountData<Balance>;
    /// What to do if a new account is created.
    type OnNewAccount = NacManaging;
    /// What to do if an account is fully reaped from the system.
    type OnKilledAccount = Reputation;
    /// Weight information for the extrinsics of this pallet.
    type SystemWeightInfo = ();
    /// This is used as an identifier of the chain. 42 is the generic substrate prefix.
    type SS58Prefix = SS58Prefix;
    /// The set code logic, just the default since we're not a parachain.
    type OnSetCode = ();
    type MaxConsumers = ConstU32<16>;
}

parameter_types! {
    // NOTE: Currently it is not possible to change the epoch duration after the chain has started.
    //       Attempting to do so will brick block production.
    pub const EpochDuration: u64 = EPOCH_DURATION_IN_SLOTS;
    pub const ExpectedBlockTime: Moment = MILLISECS_PER_BLOCK;
    pub const ReportLongevity: u64 = 24 * 28 * 6 * EpochDuration::get();
        // BondingDuration::get() as u64 * SessionsPerEra::get() as u64 * EpochDuration::get();
    pub const MaxAuthorities: u32 = 10_000;
}

impl pallet_babe::Config for Runtime {
    type EpochDuration = EpochDuration;
    type ExpectedBlockTime = ExpectedBlockTime;
    type EpochChangeTrigger = pallet_babe::ExternalTrigger;
    type DisabledValidators = Session;
    type WeightInfo = ();
    type MaxAuthorities = MaxAuthorities;
    type KeyOwnerProof =
        <Historical as KeyOwnerProofSystem<(KeyTypeId, pallet_babe::AuthorityId)>>::Proof;
    type EquivocationReportSystem =
        pallet_babe::EquivocationReportSystem<Self, Offences, Historical, ReportLongevity>;
}

impl pallet_grandpa::Config for Runtime {
    type RuntimeEvent = RuntimeEvent;

    type WeightInfo = ();
    type MaxAuthorities = ConstU32<32>;
    type MaxSetIdSessionEntries = ConstU64<168>;

    type KeyOwnerProof = <Historical as KeyOwnerProofSystem<(KeyTypeId, GrandpaId)>>::Proof;

    type EquivocationReportSystem =
        pallet_grandpa::EquivocationReportSystem<Self, Offences, Historical, ReportLongevity>;
}

parameter_types! {
    pub const MinimumPeriod: u64 = SLOT_DURATION / 2;
    pub storage EnableManualSeal: bool = false;
}

impl pallet_timestamp::Config for Runtime {
    /// A timestamp: milliseconds since the unix epoch.
    type Moment = Moment;
    type OnTimestampSet = Babe;
    type MinimumPeriod = MinimumPeriod;
    type WeightInfo = ();
}

const EXISTENTIAL_DEPOSIT: u128 = 1;

parameter_types! {
    pub const ExistentialDeposit: u128 = EXISTENTIAL_DEPOSIT;
    // For weight estimation, we assume that the most locks on an individual account will be 50.
    // This number may need to be adjusted in the future if this assumption no longer holds true.
    pub const MaxLocks: u32 = 50;
    pub const MaxReserves: u32 = 50;
    pub const MaxFreezes: u32 = 8;
    pub const MaxHolds: u32 = 2;
}

impl pallet_balances::Config for Runtime {
    /// The type for recording an account's balance.
    type Balance = Balance;
    type DustRemoval = ();
    /// The ubiquitous event type.
    type RuntimeEvent = RuntimeEvent;
    type ExistentialDeposit = ExistentialDeposit;
    type AccountStore = System;
    type WeightInfo = pallet_balances::weights::SubstrateWeight<Runtime>;
    type MaxLocks = MaxLocks;
    type MaxReserves = MaxReserves;
    type ReserveIdentifier = [u8; 8];
    type FreezeIdentifier = ();
    type MaxFreezes = MaxFreezes;
    type RuntimeHoldReason = ();
    type MaxHolds = MaxHolds;
}

parameter_types! {
    pub const AssetDeposit: Balance = 100; // The deposit required to create an asset
    pub const AssetAccountDeposit: Balance = 10;
    pub const ApprovalDeposit: Balance = EXISTENTIAL_DEPOSIT;
    pub const AssetsStringLimit: u32 = 50;
    pub const MetadataDepositBase: Balance = 100;
    pub const MetadataDepositPerByte: Balance = 2;
}

impl pallet_assets::Config for Runtime {
    type RuntimeEvent = RuntimeEvent;
    type Balance = Balance;
    type AssetId = AssetId;
    type AssetIdParameter = Compact<AssetId>;
    type Currency = Balances;
    type CreateOrigin = AsEnsureOriginWithArg<EnsureSigned<AccountId>>;
    type ForceOrigin = EnsureRoot<AccountId>;
    type AssetDeposit = AssetDeposit;
    type AssetAccountDeposit = AssetAccountDeposit;
    type MetadataDepositBase = MetadataDepositBase;
    type MetadataDepositPerByte = MetadataDepositPerByte;
    type RemoveItemsLimit = ConstU32<500>;
    type ApprovalDeposit = ApprovalDeposit;
    type StringLimit = AssetsStringLimit;
    type Freezer = ();
    type Extra = ();
    type CallbackHandle = ();
    type WeightInfo = pallet_assets::weights::SubstrateWeight<Runtime>;
    #[cfg(feature = "runtime-benchmarks")]
    type BenchmarkHelper = ();
}

impl pallet_reputation::Config for Runtime {
    type RuntimeEvent = RuntimeEvent;
    type WeightInfo = ();
}

use pallet_energy_generation::{EnergyRateCalculator, StakeOf, StashOf};

pallet_staking_reward_curve::build! {
    const I_NPOS: PiecewiseLinear<'static> = curve!(
        min_inflation: 0_025_000,
        max_inflation: 0_100_000,
        ideal_stake: 0_500_000,
        falloff: 0_050_000,
        max_piece_count: 40,
        test_precision: 0_005_000,
    );
}

impl pallet_session::Config for Runtime {
    type SessionManager = pallet_session::historical::NoteHistoricalRoot<Self, EnergyGeneration>;
    type Keys = opaque::SessionKeys;
    type ShouldEndSession = Babe;
    type SessionHandler = <opaque::SessionKeys as OpaqueKeys>::KeyTypeIdProviders;
    type RuntimeEvent = RuntimeEvent;
    type ValidatorId = AccountId;
    type ValidatorIdOf = StashOf<Runtime>;
    type NextSessionRotation = Babe;
    type WeightInfo = ();
}

impl pallet_session::historical::Config for Runtime {
    type FullIdentification = pallet_energy_generation::Exposure<AccountId, Balance>;
    type FullIdentificationOf = pallet_energy_generation::ExposureOf<Runtime>;
}

impl pallet_authorship::Config for Runtime {
    type FindAuthor = pallet_session::FindAccountFromAuthorIndex<Self, Babe>;
    type EventHandler = (EnergyGeneration, ImOnline);
}

impl pallet_offences::Config for Runtime {
    type RuntimeEvent = RuntimeEvent;
    type IdentificationTuple = pallet_session::historical::IdentificationTuple<Self>;
    type OnOffenceHandler = EnergyGeneration;
}

impl pallet_authority_discovery::Config for Runtime {
    type MaxAuthorities = MaxAuthorities;
}

parameter_types! {
    pub const ImOnlineUnsignedPriority: TransactionPriority = TransactionPriority::max_value();
    pub const MaxKeys: u32 = 10_000;
    pub const MaxPeerInHeartbeats: u32 = 10_000;
}

impl<LocalCall> frame_system::offchain::CreateSignedTransaction<LocalCall> for Runtime
where
    RuntimeCall: From<LocalCall>,
{
    fn create_transaction<C: frame_system::offchain::AppCrypto<Self::Public, Self::Signature>>(
        call: RuntimeCall,
        public: <Signature as Verify>::Signer,
        account: AccountId,
        nonce: Index,
    ) -> Option<(RuntimeCall, <UncheckedExtrinsic as Extrinsic>::SignaturePayload)> {
        let tip = 0;
        // take the biggest period possible.
        let period =
            BlockHashCount::get().checked_next_power_of_two().map(|c| c / 2).unwrap_or(2) as u64;
        let current_block = System::block_number()
            .saturated_into::<u64>()
            // The `System::block_number` is initialized with `n+1`,
            // so the actual block number is `n`.
            .saturating_sub(1);
        let era = generic::Era::mortal(period, current_block);
        let extra = (
            frame_system::CheckNonZeroSender::<Runtime>::new(),
            frame_system::CheckSpecVersion::<Runtime>::new(),
            frame_system::CheckTxVersion::<Runtime>::new(),
            frame_system::CheckGenesis::<Runtime>::new(),
            frame_system::CheckEra::<Runtime>::from(era),
            frame_system::CheckNonce::<Runtime>::from(nonce),
            frame_system::CheckWeight::<Runtime>::new(),
            pallet_transaction_payment::ChargeTransactionPayment::<Runtime>::from(tip),
            pallet_energy_fee::CheckEnergyFee::<Runtime>::new(),
        );
        let raw_payload = SignedPayload::new(call, extra)
            .map_err(|e| {
                log::warn!("Unable to create signed payload: {:?}", e);
            })
            .ok()?;
        let signature = raw_payload.using_encoded(|payload| C::sign(payload, public))?;
        // let address = AccountIdLookup::unlookup(account);
        let (call, extra, _) = raw_payload.deconstruct();
        Some((call, (account, signature, extra)))
    }
}

impl frame_system::offchain::SigningTypes for Runtime {
    type Public = <Signature as Verify>::Signer;
    type Signature = Signature;
}

impl<C> frame_system::offchain::SendTransactionTypes<C> for Runtime
where
    RuntimeCall: From<C>,
{
    type Extrinsic = UncheckedExtrinsic;
    type OverarchingCall = RuntimeCall;
}

impl pallet_im_online::Config for Runtime {
    type AuthorityId = ImOnlineId;
    type RuntimeEvent = RuntimeEvent;
    type NextSessionRotation = Babe;
    type ValidatorSet = Historical;
    type ReportUnresponsiveness = Offences;
    type UnsignedPriority = ImOnlineUnsignedPriority;
    type WeightInfo = pallet_im_online::weights::SubstrateWeight<Runtime>;
    type MaxKeys = MaxKeys;
    type MaxPeerInHeartbeats = MaxPeerInHeartbeats;
}

parameter_types! {
    pub const BeefySetIdSessionEntries: u32 = BondingDuration::get() * SessionsPerEra::get();
}

impl pallet_beefy::Config for Runtime {
    type BeefyId = BeefyId;
    type MaxAuthorities = MaxAuthorities;
    type MaxSetIdSessionEntries = BeefySetIdSessionEntries;
    type OnNewValidatorSet = MmrLeaf;
    type WeightInfo = ();
    type KeyOwnerProof = <Historical as KeyOwnerProofSystem<(KeyTypeId, BeefyId)>>::Proof;
    type EquivocationReportSystem =
        pallet_beefy::EquivocationReportSystem<Self, Offences, Historical, ReportLongevity>;
}

mod mmr {
    use super::Runtime;
    pub use pallet_mmr::primitives::*;

    pub type Leaf = <<Runtime as pallet_mmr::Config>::LeafData as LeafDataProvider>::LeafData;
    pub type Hashing = <Runtime as pallet_mmr::Config>::Hashing;
}

impl pallet_mmr::Config for Runtime {
    const INDEXING_PREFIX: &'static [u8] = mmr::INDEXING_PREFIX;
    type Hashing = Keccak256;
    type OnNewRoot = pallet_beefy_mmr::DepositBeefyDigest<Runtime>;
    type WeightInfo = ();
    type LeafData = pallet_beefy_mmr::Pallet<Runtime>;
}

pub struct ParasProvider;
impl BeefyDataProvider<H256> for ParasProvider {
    fn extra_data() -> H256 {
        let mut para_heads: Vec<(u32, Vec<u8>)> = Paras::parachains()
            .into_iter()
            .filter_map(|id| Paras::para_head(id).map(|head| (id.into(), head.0)))
            .collect();
        para_heads.sort();
        binary_merkle_tree::merkle_root::<mmr::Hashing, _>(
            para_heads.into_iter().map(|pair| pair.encode()),
        )
    }
}

impl pallet_beefy_mmr::Config for Runtime {
    type LeafVersion = LeafVersion;
    type BeefyAuthorityToMerkleLeaf = pallet_beefy_mmr::BeefyEcdsaToEthereum;
    type LeafExtra = H256;
    type BeefyDataProvider = ParasProvider;
}

parameter_types! {
    /// Version of the produced MMR leaf.
    ///
    /// The version consists of two parts;
    /// - `major` (3 bits)
    /// - `minor` (5 bits)
    ///
    /// `major` should be updated only if decoding the previous MMR Leaf format from the payload
    /// is not possible (i.e. backward incompatible change).
    /// `minor` should be updated if fields are added to the previous MMR Leaf, which given SCALE
    /// encoding does not prevent old leafs from being decoded.
    ///
    /// Hence we expect `major` to be changed really rarely (think never).
    /// See [`MmrLeafVersion`] type documentation for more details.
    pub LeafVersion: MmrLeafVersion = MmrLeafVersion::new(0, 0);
}

// it takes a month to become a validator from 0
pub const VALIDATOR_REPUTATION_THRESHOLD: ReputationPoint =
    ReputationPoint::new(REPUTATION_POINTS_PER_DAY.0 * 30);
// it takes 2 months to become a collaborative validator from 0
pub const COLLABORATIVE_VALIDATOR_REPUTATION_THRESHOLD: ReputationPoint =
    ReputationPoint::new(REPUTATION_POINTS_PER_DAY.0 * 30);

parameter_types! {
    pub const RewardCurve: &'static PiecewiseLinear<'static> = &I_NPOS;
    pub const SessionsPerEra: SessionIndex = prod_or_fast!(4, 1);
    pub const BondingDuration: EraIndex = prod_or_fast!(42, 5);
    // TODO: consider removing, since the slash defer feature was removed
    pub const SlashDeferDuration: EraIndex = 0;
    pub const Period: BlockNumber = 5;
    pub const Offset: BlockNumber = 0;
    pub const VNRG: AssetId = 1;
    pub const BatterySlotCapacity: Energy = 100_000_000_000;
    pub const MaxCooperations: u32 = 256;
    pub const HistoryDepth: u32 = 84;
    pub const MaxUnlockingChunks: u32 = 64;
    pub const RewardOnUnbalanceWasCalled: bool = false;
    pub const MaxWinners: u32 = 100;
    // it takes a month to become a validator from 0
    pub const ValidatorReputationTier: ReputationTier = ReputationTier::Vanguard(1);
    // it takes 2 months to become a collaborative validator from 0
    pub const CollaborativeValidatorReputationTier: ReputationTier = ReputationTier::Vanguard(1);
    pub const RewardRemainderUnbalanced: u128 = 0;
    pub const OffendingValidatorsThreshold: Perbill = Perbill::from_percent(17);
}

pub struct EnergyPerStakeCurrency;

impl EnergyRateCalculator<StakeOf<Runtime>, Energy> for EnergyPerStakeCurrency {
    fn calculate_energy_rate(
        _total_staked: StakeOf<Runtime>,
        _total_issuance: Energy,
        _core_nodes_num: u32,
        _battery_slot_cap: Energy,
    ) -> Energy {
        19_909_091_036_891
    }
}

pub struct EnergyPerReputationPoint;

impl EnergyRateCalculator<StakeOf<Runtime>, Energy> for EnergyPerReputationPoint {
    fn calculate_energy_rate(
        _total_staked: StakeOf<Runtime>,
        _total_issuance: Energy,
        _core_nodes_num: u32,
        _battery_slot_cap: Energy,
    ) -> Energy {
        1_000
    }
}

pub struct ReputationTierEnergyRewardAdditionalPercentMapping;

impl GetByKey<ReputationTier, Perbill> for ReputationTierEnergyRewardAdditionalPercentMapping {
    fn get(k: &ReputationTier) -> Perbill {
        match k {
            ReputationTier::Vanguard(2) => Perbill::from_percent(2),
            ReputationTier::Vanguard(3) => Perbill::from_percent(4),
            ReputationTier::Trailblazer(0) => Perbill::from_percent(5),
            ReputationTier::Trailblazer(1) => Perbill::from_percent(8),
            ReputationTier::Trailblazer(2) => Perbill::from_percent(10),
            ReputationTier::Trailblazer(3) => Perbill::from_percent(12),
            ReputationTier::Ultramodern(0) => Perbill::from_percent(13),
            ReputationTier::Ultramodern(1) => Perbill::from_percent(16),
            ReputationTier::Ultramodern(2) => Perbill::from_percent(18),
            ReputationTier::Ultramodern(3) => Perbill::from_percent(20),
            ReputationTier::Ultramodern(rank) => {
                let additional_percentage = rank.saturating_sub(RANKS_PER_TIER);
                Perbill::from_percent(20_u8.saturating_add(additional_percentage).into())
            },
            // includes unhandled cases
            _ => Perbill::zero(),
        }
    }
}

pub struct EnergyGenerationBenchmarkConfig;
impl pallet_energy_generation::BenchmarkingConfig for EnergyGenerationBenchmarkConfig {
    type MaxValidators = ConstU32<1000>;
    type MaxCooperators = ConstU32<1000>;
}

type EnergyGenerationAdminOrigin = EitherOfDiverse<
    EnsureRoot<AccountId>,
    pallet_collective::EnsureProportionAtLeast<AccountId, CouncilCollective, 3, 4>,
>;

impl pallet_energy_generation::Config for Runtime {
    type AdminOrigin = EnergyGenerationAdminOrigin;
    type BatterySlotCapacity = BatterySlotCapacity;
    type BenchmarkingConfig = EnergyGenerationBenchmarkConfig;
    type BondingDuration = BondingDuration;
    type CollaborativeValidatorReputationTier = CollaborativeValidatorReputationTier;
    type ValidatorReputationTier = ValidatorReputationTier;
    type EnergyAssetId = VNRG;
    type EnergyPerStakeCurrency = EnergyGeneration;
    type HistoryDepth = HistoryDepth;
    type MaxCooperations = MaxCooperations;
    type MaxCooperatorRewardedPerValidator = ConstU32<128>;
    type MaxUnlockingChunks = MaxUnlockingChunks;
    type NextNewSession = Session;
    type OffendingValidatorsThreshold = OffendingValidatorsThreshold;
    type EventListeners = ();
    type ReputationTierEnergyRewardAdditionalPercentMapping =
        ReputationTierEnergyRewardAdditionalPercentMapping;
    type Reward = ();
    type RewardRemainder = Treasury;
    type RuntimeEvent = RuntimeEvent;
    type SessionInterface = Self;
    type SessionsPerEra = SessionsPerEra;
    type Slash = Treasury;
    type SlashDeferDuration = SlashDeferDuration;
    type StakeBalance = Balance;
    type StakeCurrency = Balances;
    type OnVipMembershipHandler = Privileges;
    type ThisWeightInfo = ();
    type UnixTime = Timestamp;
}

parameter_types! {
    // Setting this to value > 0 would break nac-managing
    pub const CollectionDeposit: Balance = 0;
    // Setting this to value > 0 would break nac-managing
    pub const ItemDeposit: Balance = 0;
    pub const KeyLimit: u32 = 32;
    pub const ValueLimit: u32 = 256;
    pub const ApprovalsLimit: u32 = 20;
    pub const ItemAttributesApprovalsLimit: u32 = 20;
    pub const MaxTips: u32 = 10;
    pub const MaxDeadlineDuration: BlockNumber = 12 * 30 * DAYS;
    pub const MaxAttributesPerCall: u32 = 10;
    pub Features: PalletFeatures = PalletFeatures::all_enabled();
}

type CollectionId = u32;
type ItemId = u32;

impl pallet_nfts::Config for Runtime {
    type RuntimeEvent = RuntimeEvent;
    type CollectionId = CollectionId;
    type ItemId = ItemId;
    type Currency = Balances;
    type ForceOrigin = frame_system::EnsureRoot<AccountId>;
    type CollectionDeposit = CollectionDeposit;
    type ApprovalsLimit = ();
    type ItemAttributesApprovalsLimit = ();
    type MaxTips = ();
    type MaxDeadlineDuration = ();
    type MaxAttributesPerCall = ();
    type Features = ();
    type OffchainPublic = <Signature as Verify>::Signer;
    type OffchainSignature = Signature;
    type ItemDeposit = ItemDeposit;
    type MetadataDepositBase = MetadataDepositBase;
    type AttributeDepositBase = MetadataDepositBase;
    type DepositPerByte = MetadataDepositPerByte;
    type StringLimit = AssetsStringLimit;
    type KeyLimit = KeyLimit;
    type ValueLimit = ValueLimit;
    type WeightInfo = pallet_nfts::weights::SubstrateWeight<Runtime>;
    #[cfg(feature = "runtime-benchmarks")]
    type Helper = ();
    // TODO: do we want to allow regular users create nfts?
    type CreateOrigin = AsEnsureOriginWithArg<EnsureSigned<AccountId>>;
    type Locker = ();
}

parameter_types! {
    pub const NftCollectionId: CollectionId = 0;
    pub const VIPPCollectionId: CollectionId = 1;
}

impl pallet_nac_managing::Config for Runtime {
    type RuntimeEvent = RuntimeEvent;
    type Nfts = Nfts;
    type CollectionId = CollectionId;
    type ItemId = ItemId;
    type KeyLimit = ConstU32<50>;
    type ValueLimit = ConstU32<50>;
    type AdminOrigin = EnsureRoot<Self::AccountId>;
    type WeightInfo = pallet_nac_managing::weights::SubstrateWeight<Runtime>;
    type Currency = Balances;
    type OnVIPPChanged = Privileges;
    type NftCollectionId = NftCollectionId;
    type VIPPCollectionId = VIPPCollectionId;
}

impl pallet_privileges::Config for Runtime {
    type RuntimeEvent = RuntimeEvent;
    type Currency = Balances;
    type UnixTime = Timestamp;
    type WeightInfo = pallet_privileges::weights::SubstrateWeight<Runtime>;
}

parameter_types! {
    pub const TransactionByteFee: Balance = 1;
    pub const TransactionPicosecondFee: Balance = 8;
}

impl pallet_transaction_payment::Config for Runtime {
    type RuntimeEvent = RuntimeEvent;
    type OnChargeTransaction = EnergyFee;
    type OperationalFeeMultiplier = ConstU8<5>;
    type WeightToFee = ConstantMultiplier<Balance, TransactionPicosecondFee>;
    type LengthToFee = ConstantMultiplier<Balance, TransactionByteFee>;
    type FeeMultiplierUpdate = EnergyFee;
}

impl pallet_asset_rate::Config for Runtime {
    type RuntimeEvent = RuntimeEvent;
    type CreateOrigin = MoreThanHalfCouncil;
    type RemoveOrigin = MoreThanHalfCouncil;
    type UpdateOrigin = MoreThanHalfCouncil;
    type AssetId = AssetId;
    type Currency = Balances;
    type Balance = Balance;
    type WeightInfo = pallet_asset_rate::weights::SubstrateWeight<Runtime>;
}

pub type PoolAssetsInstance = pallet_assets::Instance1;
impl pallet_assets::Config<PoolAssetsInstance> for Runtime {
    type RuntimeEvent = RuntimeEvent;
    type Balance = Balance;
    type AssetId = AssetId;
    type AssetIdParameter = Compact<AssetId>;
    type Currency = Balances;
    type CreateOrigin = AsEnsureOriginWithArg<EnsureSignedBy<AssetConversionOrigin, AccountId>>;
    type ForceOrigin = EnsureRoot<AccountId>;
    // Deposits are zero because creation/admin is limited to Asset Conversion pallet.
    type AssetDeposit = ConstU128<0>;
    type AssetAccountDeposit = ConstU128<0>;
    type MetadataDepositBase = ConstU128<0>;
    type MetadataDepositPerByte = ConstU128<0>;
    type RemoveItemsLimit = ConstU32<500>;
    type ApprovalDeposit = ApprovalDeposit;
    type StringLimit = AssetsStringLimit;
    type Freezer = ();
    type Extra = ();
    type CallbackHandle = ();
    type WeightInfo = pallet_assets::weights::SubstrateWeight<Runtime>;
    #[cfg(feature = "runtime-benchmarks")]
    type BenchmarkHelper = ();
}

parameter_types! {
    pub const AssetConversionPalletId: PalletId = PalletId(*b"py/ascon");
    pub const AllowMultiAssetPools: bool = false;
    pub const LiquidityWithdrawalFee: Permill = Permill::from_percent(1);
    pub const PoolSetupFee: Balance = 0;
    pub const PoolSwapFee: u32 = 10; // 1%
    pub const MaxSwapPathLength: u32 = 2;
    pub const MintMinLiquidity: Balance = 100;
}

ord_parameter_types! {
    pub const AssetConversionOrigin: AccountId =
        AccountIdConversion::<AccountId>::into_account_truncating(&AssetConversionPalletId::get());
}

type EnergyRate = AssetsBalancesConverter<Runtime, AssetRate>;
type EnergyItem = ItemOf<Assets, VNRG, AccountId>;

impl pallet_energy_broker::Config for Runtime {
    type RuntimeEvent = RuntimeEvent;
    type Formula = ConstantSum<EnergyRate>;
    type Currency = Balances;
    type Balance = Balance;
    type HigherPrecisionBalance = sp_core::U256;
    type AssetBalance = Balance;
    type AssetId = AssetId;
    type Assets = Assets;
    type PoolAssetId = AssetId;
    type PoolAssets = PoolAssets;
    type PalletId = AssetConversionPalletId;
    type LPFee = PoolSwapFee;
    type PoolSetupFee = PoolSetupFee;
    type PoolSetupFeeReceiver = AssetConversionOrigin;
    type LiquidityWithdrawalFee = LiquidityWithdrawalFee;
    type AllowMultiAssetPools = AllowMultiAssetPools;
    type MaxSwapPathLength = MaxSwapPathLength;
    type MintMinLiquidity = MintMinLiquidity;
    type MultiAssetId = NativeOrAssetId<AssetId>;
    type MultiAssetIdConverter = NativeOrAssetIdConverter<AssetId>;
    type WeightInfo = pallet_energy_broker::weights::SubstrateWeight<Runtime>;
    #[cfg(feature = "runtime-benchmarks")]
    type BenchmarkHelper = ();
}

parameter_types! {
    pub const GetConstantEnergyFee: Balance = 1_000_000_000;
    pub GetConstantGasLimit: U256 = U256::from(100_000);
    pub EnergyBrokerPalletId: PalletId = PalletId(*b"enrgbrkr");
}

pub struct EnergyBrokerSink;

impl OnUnbalanced<NegativeImbalance<Runtime>> for EnergyBrokerSink {
    fn on_nonzero_unbalanced(amount: NegativeImbalance<Runtime>) {
        let energy_broker_address: AccountId =
            EnergyBrokerPalletId::get().into_account_truncating();
        Balances::resolve_creating(&energy_broker_address, amount);
    }
}

pub struct EnergyBrokerExchange;

impl TokenExchange<AccountId, Balances, EnergyItem, EnergyBrokerSink, Balance>
    for EnergyBrokerExchange
{
    fn convert_from_input(amount: Balance) -> Result<Balance, DispatchError> {
        EnergyBroker::get_amount_out(
            &amount,
            (&NativeOrAssetId::Native, &NativeOrAssetId::Asset(VNRG::get())),
        )
        .map_err(|e| e.into())
    }

    fn convert_from_output(amount: Balance) -> Result<Balance, DispatchError> {
        EnergyBroker::get_amount_in(
            &amount,
            (&NativeOrAssetId::Native, &NativeOrAssetId::Asset(VNRG::get())),
        )
        .map_err(|e| e.into())
    }

    fn exchange_from_input(who: &AccountId, amount: Balance) -> Result<Balance, DispatchError> {
        EnergyBroker::swap_exact_native_for_tokens(*who, VNRG::get(), amount, None, *who, true)
    }

    fn exchange_from_output(who: &AccountId, amount: Balance) -> Result<Balance, DispatchError> {
        EnergyBroker::swap_native_for_exact_tokens(*who, VNRG::get(), amount, None, *who, true)
    }

    fn exchange_inner(
        _who: &AccountId,
        _amount_in: Balance,
        _amount_out: Balance,
    ) -> Result<Balance, DispatchError> {
        Err(DispatchError::Other("Unimplemented"))
    }
}

impl pallet_energy_fee::Config for Runtime {
    type ManageOrigin = MoreThanHalfCouncil;
    type RuntimeEvent = RuntimeEvent;
    type FeeTokenBalanced = EnergyItem;
    type MainTokenBalanced = Balances;
    type EnergyExchange = EnergyBrokerExchange;
    type GetConstantFee = GetConstantEnergyFee;
    type CustomFee = EnergyFee;
    type EnergyAssetId = VNRG;
    type MainRecycleDestination = EnergyBrokerSink;
    type FeeRecycleDestination = ();
}

parameter_types! {
    pub const ProofLimit: u32 = 2048;
}

impl pallet_atomic_swap::Config for Runtime {
    type RuntimeEvent = RuntimeEvent;
    type SwapAction = pallet_atomic_swap::BalanceSwapAction<Self::AccountId, Balances>;
    type ProofLimit = ProofLimit;
}

parameter_types! {
    pub Prefix: &'static [u8] = b"Pay VTRS to the Vitreus:";
}

impl pallet_claiming::Config for Runtime {
    type RuntimeEvent = RuntimeEvent;
    type Currency = Balances;
    type VestingSchedule = Vesting;
    type OnClaim = NacManaging;
    type Prefix = Prefix;
    type WeightInfo = ();
}

parameter_types! {
    pub const MinVestedTransfer: Balance = 1;
    pub UnvestedFundsAllowedWithdrawReasons: WithdrawReasons =
        WithdrawReasons::except(WithdrawReasons::TRANSFER | WithdrawReasons::RESERVE);
}

impl pallet_vesting::Config for Runtime {
    type RuntimeEvent = RuntimeEvent;
    type Currency = Balances;
    type BlockNumberToBalance = ConvertInto;
    type MinVestedTransfer = MinVestedTransfer;
    type WeightInfo = pallet_vesting::weights::SubstrateWeight<Runtime>;
    type UnvestedFundsAllowedWithdrawReasons = UnvestedFundsAllowedWithdrawReasons;
    const MAX_VESTING_SCHEDULES: u32 = 28;
}

impl pallet_simple_vesting::Config for Runtime {
    type Currency = Balances;
    type BlockNumberToBalance = ConvertInto;
}

// We implement CusomFee here since the RuntimeCall defined in construct_runtime! macro
impl CustomFee<RuntimeCall, DispatchInfoOf<RuntimeCall>, Balance, GetConstantEnergyFee>
    for EnergyFee
{
    fn dispatch_info_to_fee(
        runtime_call: &RuntimeCall,
        dispatch_info: Option<&DispatchInfoOf<RuntimeCall>>,
        calculated_fee: Option<Balance>,
    ) -> CallFee<Balance> {
        match runtime_call {
            RuntimeCall::Assets(..)
            | RuntimeCall::AssetRate(..)
            | RuntimeCall::Balances(..)
            | RuntimeCall::Bounties(..)
            | RuntimeCall::EnergyGeneration(..)
            | RuntimeCall::EnergyBroker(..)
            | RuntimeCall::Nfts(..)
            | RuntimeCall::AtomicSwap(..)
            | RuntimeCall::Claiming(..)
            | RuntimeCall::Vesting(..)
            | RuntimeCall::NacManaging(..)
            | RuntimeCall::Privileges(..)
            | RuntimeCall::Council(..)
            | RuntimeCall::TechnicalCommittee(..)
            | RuntimeCall::TechnicalMembership(..)
            | RuntimeCall::Treasury(..)
            | RuntimeCall::Democracy(..)
            | RuntimeCall::Session(..)
            | RuntimeCall::XcmPallet(..)
            | RuntimeCall::Reputation(..) => CallFee::Regular(Self::custom_fee()),
            RuntimeCall::EVM(..) | RuntimeCall::Ethereum(..) => CallFee::EVM(Self::ethereum_fee()),
            RuntimeCall::Utility(pallet_utility::Call::batch { calls })
            | RuntimeCall::Utility(pallet_utility::Call::batch_all { calls })
            | RuntimeCall::Utility(pallet_utility::Call::force_batch { calls }) => {
                let resulting_fee = calls
                    .iter()
                    .map(|call| Self::dispatch_info_to_fee(call, None, None))
                    .fold(Balance::zero(), |acc, call_fee| match call_fee {
                        CallFee::Regular(fee) => acc.saturating_add(fee),
                        CallFee::EVM(fee) => acc.saturating_add(fee),
                    });
                CallFee::Regular(resulting_fee)
            },
            RuntimeCall::Utility(pallet_utility::Call::dispatch_as { call, .. })
            | RuntimeCall::Utility(pallet_utility::Call::as_derivative { call, .. }) => {
                Self::dispatch_info_to_fee(call, None, calculated_fee)
            },
            _ => CallFee::Regular(Self::weight_fee(runtime_call, dispatch_info, calculated_fee)),
        }
    }

    fn custom_fee() -> Balance {
        let next_multiplier = TransactionPayment::next_fee_multiplier();
        next_multiplier.saturating_mul_int(EnergyFee::base_fee())
    }

    fn weight_fee(
        runtime_call: &RuntimeCall,
        dispatch_info: Option<&DispatchInfoOf<RuntimeCall>>,
        calculated_fee: Option<Balance>,
    ) -> Balance {
        if let Some(fee) = calculated_fee {
            fee
        } else {
            let len = runtime_call.encode().len() as u32;
            if let Some(info) = dispatch_info {
                pallet_transaction_payment::Pallet::<Runtime>::compute_fee(len, info, Zero::zero())
            } else {
                let info = &runtime_call.get_dispatch_info();
                pallet_transaction_payment::Pallet::<Runtime>::compute_fee(len, info, Zero::zero())
            }
        }
    }
}

impl pallet_sudo::Config for Runtime {
    type RuntimeEvent = RuntimeEvent;
    type RuntimeCall = RuntimeCall;
    type WeightInfo = pallet_sudo::weights::SubstrateWeight<Runtime>;
}

impl pallet_evm_chain_id::Config for Runtime {}

pub struct FindAuthorTruncated<F>(PhantomData<F>);
impl<F: FindAuthor<u32>> FindAuthor<H160> for FindAuthorTruncated<F> {
    fn find_author<'a, I>(digests: I) -> Option<H160>
    where
        I: 'a + IntoIterator<Item = (ConsensusEngineId, &'a [u8])>,
    {
        if let Some(author_index) = F::find_author(digests) {
            let (public, _) = Babe::authorities()[author_index as usize].clone();
            return Some(H160::from_slice(&public.to_raw_vec()[4..24]));
        }
        None
    }
}

pub struct FixedFeeCalculator;
impl FeeCalculator for FixedFeeCalculator {
    fn min_gas_price() -> (U256, Weight) {
        (U256::one(), Weight::zero())
    }
}

const BLOCK_GAS_LIMIT: u64 = 75_000_000;
const MAX_POV_SIZE: u64 = 5 * 1024 * 1024;

parameter_types! {
    pub BlockGasLimit: U256 = U256::from(BLOCK_GAS_LIMIT);
    pub const GasLimitPovSizeRatio: u64 = BLOCK_GAS_LIMIT.saturating_div(MAX_POV_SIZE);
    pub PrecompilesValue: VitreusPrecompiles<Runtime> = VitreusPrecompiles::<_>::new();
    pub WeightPerGas: Weight =
        Weight::from_parts(weight_per_gas(
                BLOCK_GAS_LIMIT, NORMAL_DISPATCH_RATIO, WEIGHT_MILLISECS_PER_BLOCK
                ),
            0,
        );
}

/// Helper struct which mimics some functionality of the Balances pallet.
///
/// Used in pallet_evm for correct work of fee calculation. The only difference between Balances
/// pallet and this struct is the implementation of the reducible balance, due to the fact that tx
/// fee can be paid as in VTRS as in VNRG.
pub struct QuasiBalances;

impl Currency<AccountId> for QuasiBalances {
    type Balance = <Balances as Currency<AccountId>>::Balance;

    type PositiveImbalance = <Balances as Currency<AccountId>>::PositiveImbalance;

    type NegativeImbalance = <Balances as Currency<AccountId>>::NegativeImbalance;

    fn total_balance(who: &AccountId) -> Self::Balance {
        <Balances as Currency<AccountId>>::total_balance(who)
    }

    fn can_slash(who: &AccountId, value: Self::Balance) -> bool {
        <Balances as Currency<AccountId>>::can_slash(who, value)
    }

    fn total_issuance() -> Self::Balance {
        <Balances as Currency<AccountId>>::total_issuance()
    }

    fn minimum_balance() -> Self::Balance {
        <Balances as Currency<AccountId>>::minimum_balance()
    }

    fn burn(amount: Self::Balance) -> Self::PositiveImbalance {
        <Balances as Currency<AccountId>>::burn(amount)
    }

    fn issue(amount: Self::Balance) -> Self::NegativeImbalance {
        <Balances as Currency<AccountId>>::issue(amount)
    }

    fn free_balance(who: &AccountId) -> Self::Balance {
        <Balances as Currency<AccountId>>::free_balance(who)
    }

    fn ensure_can_withdraw(
        who: &AccountId,
        _amount: Self::Balance,
        reasons: WithdrawReasons,
        new_balance: Self::Balance,
    ) -> DispatchResult {
        <Balances as Currency<AccountId>>::ensure_can_withdraw(who, _amount, reasons, new_balance)
    }

    fn transfer(
        source: &AccountId,
        dest: &AccountId,
        value: Self::Balance,
        existence_requirement: ExistenceRequirement,
    ) -> DispatchResult {
        <Balances as Currency<AccountId>>::transfer(source, dest, value, existence_requirement)
    }

    fn slash(who: &AccountId, value: Self::Balance) -> (Self::NegativeImbalance, Self::Balance) {
        <Balances as Currency<AccountId>>::slash(who, value)
    }

    fn deposit_into_existing(
        who: &AccountId,
        value: Self::Balance,
    ) -> Result<Self::PositiveImbalance, DispatchError> {
        <Balances as Currency<AccountId>>::deposit_into_existing(who, value)
    }

    fn deposit_creating(who: &AccountId, value: Self::Balance) -> Self::PositiveImbalance {
        <Balances as Currency<AccountId>>::deposit_creating(who, value)
    }

    fn withdraw(
        who: &AccountId,
        value: Self::Balance,
        reasons: WithdrawReasons,
        liveness: ExistenceRequirement,
    ) -> Result<Self::NegativeImbalance, DispatchError> {
        <Balances as Currency<AccountId>>::withdraw(who, value, reasons, liveness)
    }

    fn make_free_balance_be(
        who: &AccountId,
        balance: Self::Balance,
    ) -> SignedImbalance<Self::Balance, Self::PositiveImbalance> {
        <Balances as Currency<AccountId>>::make_free_balance_be(who, balance)
    }
}

impl FungibleInspect<AccountId> for QuasiBalances {
    type Balance = <Balances as FungibleInspect<AccountId>>::Balance;

    fn total_issuance() -> Self::Balance {
        <Balances as FungibleInspect<AccountId>>::total_issuance()
    }

    fn minimum_balance() -> Self::Balance {
        <Balances as FungibleInspect<AccountId>>::minimum_balance()
    }

    fn total_balance(who: &AccountId) -> Self::Balance {
        <Balances as FungibleInspect<AccountId>>::total_balance(who)
    }

    fn balance(who: &AccountId) -> Self::Balance {
        <Balances as FungibleInspect<AccountId>>::balance(who)
    }

    fn reducible_balance(
        _who: &AccountId,
        _preservation: Preservation,
        _force: Fortitude,
    ) -> Self::Balance {
        1_000_000_000_000_000_000_000
    }

    fn can_deposit(
        who: &AccountId,
        amount: Self::Balance,
        provenance: Provenance,
    ) -> DepositConsequence {
        <Balances as FungibleInspect<AccountId>>::can_deposit(who, amount, provenance)
    }

    fn can_withdraw(who: &AccountId, amount: Self::Balance) -> WithdrawConsequence<Self::Balance> {
        <Balances as FungibleInspect<AccountId>>::can_withdraw(who, amount)
    }
}

impl pallet_evm::Config for Runtime {
    type AddressMapping = IdentityAddressMapping;
    type BlockGasLimit = BlockGasLimit;
    type BlockHashMapping = pallet_ethereum::EthereumBlockHashMapping<Self>;
    type CallOrigin = EnsureAccountId20;
    type ChainId = EVMChainId;
    type Currency = QuasiBalances;
    type Runner = helpers::runner::NacRunner<Self>;
    type RuntimeEvent = RuntimeEvent;
    type WeightPerGas = WeightPerGas;
    type WithdrawOrigin = EnsureAccountId20;
    type OnCreate = ();
    type Timestamp = Timestamp;
    type FeeCalculator = FixedFeeCalculator;
    type FindAuthor = FindAuthorTruncated<Babe>;
    type GasLimitPovSizeRatio = GasLimitPovSizeRatio;
    type GasWeightMapping = pallet_evm::FixedGasWeightMapping<Self>;
    type OnChargeTransaction = EnergyFee;
    type PrecompilesType = VitreusPrecompiles<Self>;
    type PrecompilesValue = PrecompilesValue;
    type WeightInfo = pallet_evm::weights::SubstrateWeight<Runtime>;
}

parameter_types! {
    pub const PostBlockAndTxnHashes: PostLogContent = PostLogContent::BlockAndTxnHashes;
}

impl pallet_ethereum::Config for Runtime {
    type RuntimeEvent = RuntimeEvent;
    type StateRoot = pallet_ethereum::IntermediateStateRoot<Self>;
    type PostLogContent = PostBlockAndTxnHashes;
    type ExtraDataLength = ConstU32<30>;
}

parameter_types! {
    pub DefaultElasticity: Permill = Permill::from_parts(1_000_000);
}

impl pallet_hotfix_sufficients::Config for Runtime {
    type AddressMapping = IdentityAddressMapping;
    type WeightInfo = pallet_hotfix_sufficients::weights::SubstrateWeight<Runtime>;
}

impl parachains_origin::Config for Runtime {}

impl parachains_configuration::Config for Runtime {
    type WeightInfo = weights::runtime_parachains_configuration::WeightInfo<Runtime>;
}

impl parachains_shared::Config for Runtime {}

impl parachains_session_info::Config for Runtime {
    type ValidatorSet = Historical;
}

/// Special `RewardValidators` that does nothing ;)
pub struct RewardValidators;
impl runtime_parachains::inclusion::RewardValidators for RewardValidators {
    fn reward_backing(_: impl IntoIterator<Item = ValidatorIndex>) {}
    fn reward_bitfields(_: impl IntoIterator<Item = ValidatorIndex>) {}
}

impl parachains_inclusion::Config for Runtime {
    type RuntimeEvent = RuntimeEvent;
    type DisputesHandler = ParasDisputes;
    type RewardValidators = RewardValidators;
    type MessageQueue = MessageQueue;
    type WeightInfo = weights::runtime_parachains_inclusion::WeightInfo<Runtime>;
}

parameter_types! {
    pub const ParasUnsignedPriority: TransactionPriority = TransactionPriority::max_value();
}

impl parachains_paras::Config for Runtime {
    type RuntimeEvent = RuntimeEvent;
    type WeightInfo = weights::runtime_parachains_paras::WeightInfo<Runtime>;
    type UnsignedPriority = ParasUnsignedPriority;
    type QueueFootprinter = ParaInclusion;
    type NextSessionRotation = Babe;
}

parameter_types! {
    /// Amount of weight that can be spent per block to service messages.
    ///
    /// # WARNING
    ///
    /// This is not a good value for para-chains since the `Scheduler` already uses up to 80% block weight.
    pub MessageQueueServiceWeight: Weight = Perbill::from_percent(20) * BlockWeights::get().max_block;
    pub const MessageQueueHeapSize: u32 = 65_536;
    pub const MessageQueueMaxStale: u32 = 8;
}

/// Message processor to handle any messages that were enqueued into the `MessageQueue` pallet.
pub struct MessageProcessor;
impl ProcessMessage for MessageProcessor {
    type Origin = AggregateMessageOrigin;

    fn process_message(
        message: &[u8],
        origin: Self::Origin,
        meter: &mut WeightMeter,
        id: &mut [u8; 32],
    ) -> Result<bool, ProcessMessageError> {
        use xcm::latest::Junction;

        let para = match origin {
            AggregateMessageOrigin::Ump(UmpQueueId::Para(para)) => para,
        };
        xcm_builder::ProcessXcmMessage::<
            Junction,
            xcm_executor::XcmExecutor<xcm_config::XcmConfig>,
            RuntimeCall,
        >::process_message(message, Junction::Parachain(para.into()), meter, id)
    }
}

impl pallet_message_queue::Config for Runtime {
    type RuntimeEvent = RuntimeEvent;
    type Size = u32;
    type HeapSize = MessageQueueHeapSize;
    type MaxStale = MessageQueueMaxStale;
    type ServiceWeight = MessageQueueServiceWeight;
    #[cfg(not(feature = "runtime-benchmarks"))]
    type MessageProcessor = MessageProcessor;
    #[cfg(feature = "runtime-benchmarks")]
    type MessageProcessor =
        pallet_message_queue::mock_helpers::NoopMessageProcessor<AggregateMessageOrigin>;
    type QueueChangeHandler = ParaInclusion;
    type QueuePausedQuery = ();
    type WeightInfo = pallet_message_queue::weights::SubstrateWeight<Runtime>;
}

impl parachains_dmp::Config for Runtime {}

impl parachains_hrmp::Config for Runtime {
    type RuntimeOrigin = RuntimeOrigin;
    type RuntimeEvent = RuntimeEvent;
    type Currency = Balances;
    type WeightInfo = weights::runtime_parachains_hrmp::WeightInfo<Self>;
}

impl parachains_paras_inherent::Config for Runtime {
    type WeightInfo = weights::runtime_parachains_paras_inherent::WeightInfo<Runtime>;
}

impl parachains_scheduler::Config for Runtime {}

impl parachains_initializer::Config for Runtime {
    type Randomness = pallet_babe::RandomnessFromOneEpochAgo<Runtime>;
    type ForceOrigin = EnsureRoot<AccountId>;
    type WeightInfo = weights::runtime_parachains_initializer::WeightInfo<Runtime>;
}

impl parachains_disputes::Config for Runtime {
    type RuntimeEvent = RuntimeEvent;
    type RewardValidators = ();
    type SlashingHandler = parachains_slashing::SlashValidatorsForDisputes<ParasSlashing>;
    type WeightInfo = weights::runtime_parachains_disputes::WeightInfo<Runtime>;
}

impl parachains_slashing::Config for Runtime {
    type KeyOwnerProofSystem = Historical;
    type KeyOwnerProof =
        <Self::KeyOwnerProofSystem as KeyOwnerProofSystem<(KeyTypeId, ValidatorId)>>::Proof;
    type KeyOwnerIdentification = <Self::KeyOwnerProofSystem as KeyOwnerProofSystem<(
        KeyTypeId,
        ValidatorId,
    )>>::IdentificationTuple;
    type HandleReports = parachains_slashing::SlashingReportHandler<
        Self::KeyOwnerIdentification,
        Offences,
        ReportLongevity,
    >;
    type WeightInfo = weights::runtime_parachains_disputes_slashing::WeightInfo<Runtime>;
    type BenchmarkingConfig = parachains_slashing::BenchConfig<1000>;
}

parameter_types! {
    pub const ParaDeposit: Balance = 20000 * UNITS;
    pub const ParaDataByteDeposit: Balance = 2;
}

impl paras_registrar::Config for Runtime {
    type RuntimeOrigin = RuntimeOrigin;
    type RuntimeEvent = RuntimeEvent;
    type Currency = Balances;
    type OnSwap = Slots;
    type ParaDeposit = ParaDeposit;
    type DataDepositPerByte = ParaDataByteDeposit;
    type WeightInfo = weights::runtime_common_paras_registrar::WeightInfo<Runtime>;
}

parameter_types! {
    pub LeasePeriod: BlockNumber = prod_or_fast!(1 * DAYS, 1 * DAYS, "VITREUS_LEASE_PERIOD");
}

impl slots::Config for Runtime {
    type RuntimeEvent = RuntimeEvent;
    type Currency = Balances;
    type Registrar = Registrar;
    type LeasePeriod = LeasePeriod;
    type LeaseOffset = ();
    type ForceOrigin = EnsureRoot<Self::AccountId>;
    type WeightInfo = weights::runtime_common_slots::WeightInfo<Runtime>;
}

impl paras_sudo_wrapper::Config for Runtime {}

// Create the runtime by composing the FRAME pallets that were previously configured.
construct_runtime!(
    pub enum Runtime {
        System: frame_system = 0,
        Timestamp: pallet_timestamp = 1,
        Babe: pallet_babe = 2,
        Grandpa: pallet_grandpa = 3,
        Balances: pallet_balances = 4,
        Assets: pallet_assets = 5,
        AssetRate: pallet_asset_rate = 6,
        TransactionPayment: pallet_transaction_payment = 7,
        Sudo: pallet_sudo = 8,
        PoolAssets: pallet_assets::<Instance1> = 9,

        EVM: pallet_evm = 15,
        EVMChainId: pallet_evm_chain_id = 16,
        Ethereum: pallet_ethereum = 17,
        HotfixSufficients: pallet_hotfix_sufficients = 18,
        Nfts: pallet_nfts = 19,
        Reputation: pallet_reputation = 20,
        AtomicSwap: pallet_atomic_swap = 21,
        Claiming: pallet_claiming = 22,
        Vesting: pallet_vesting = 23,
        SimpleVesting: pallet_simple_vesting = 24,

        // Authorship must be before session in order to note author in the correct session and era
        // for im-online and staking.
        Authorship: pallet_authorship = 30,
        ImOnline: pallet_im_online = 31,
        NacManaging: pallet_nac_managing = 32,
        EnergyFee: pallet_energy_fee = 33,
        Offences: pallet_offences = 34,
        Session: pallet_session = 35,
        Utility: pallet_utility = 36,
        Historical: pallet_session::historical = 37,
        AuthorityDiscovery: pallet_authority_discovery = 38,
        EnergyGeneration: pallet_energy_generation = 39,
        EnergyBroker: pallet_energy_broker = 40,
        Privileges: pallet_privileges = 41,

        // Governance-related pallets
        Scheduler: pallet_scheduler = 45,
        Preimage: pallet_preimage = 46,
        Council: pallet_collective::<Instance1> = 47,
        TechnicalCommittee: pallet_collective::<Instance2> = 48,
        TechnicalMembership: pallet_membership::<Instance1> = 49,
        Treasury: pallet_treasury = 50,
        TreasuryExtension: pallet_treasury_extension::{Pallet, Event<T>} = 51,
        Bounties: pallet_bounties = 52,
        Democracy: pallet_democracy = 53,

        // Parachains pallets
        ParachainsOrigin: parachains_origin::{Pallet, Origin} = 60,
        Configuration: parachains_configuration::{Pallet, Call, Storage, Config<T>} = 61,
        ParasShared: parachains_shared::{Pallet, Call, Storage} = 62,
        ParaInclusion: parachains_inclusion::{Pallet, Call, Storage, Event<T>} = 63,
        ParaInherent: parachains_paras_inherent::{Pallet, Call, Storage, Inherent} = 64,
        ParaScheduler: parachains_scheduler::{Pallet, Storage} = 65,
        Paras: parachains_paras::{Pallet, Call, Storage, Event, Config<T>, ValidateUnsigned} = 66,
        Initializer: parachains_initializer::{Pallet, Call, Storage} = 67,
        Dmp: parachains_dmp::{Pallet, Storage} = 68,
        Hrmp: parachains_hrmp::{Pallet, Call, Storage, Event<T>, Config<T>} = 70,
        ParaSessionInfo: parachains_session_info::{Pallet, Storage} = 71,
        ParasDisputes: parachains_disputes::{Pallet, Call, Storage, Event<T>} = 72,
        ParasSlashing: parachains_slashing::{Pallet, Call, Storage, ValidateUnsigned} = 73,

        // Parachain Onboarding Pallets. Start indices at 80 to leave room.
        Registrar: paras_registrar::{Pallet, Call, Storage, Event<T>} = 80,
        Slots: slots::{Pallet, Call, Storage, Event<T>} = 81,
        ParasSudoWrapper: paras_sudo_wrapper::{Pallet, Call} = 82,

<<<<<<< HEAD
        // Pallet for sending XCM.
        XcmPallet: pallet_xcm::{Pallet, Call, Storage, Event<T>, Origin, Config<T>} = 99,

        // Generalized message queue
        MessageQueue: pallet_message_queue::{Pallet, Call, Storage, Event<T>} = 100,
=======
        // BEEFY Bridges support.
        Beefy: pallet_beefy::{Pallet, Call, Storage, Config<T>, ValidateUnsigned} = 200,
        // MMR leaf construction must be after session in order to have a leaf's next_auth_set
        // refer to block<N>. See https://github.com/polkadot-fellows/runtimes/issues/160 for details.
        Mmr: pallet_mmr = 201,
        MmrLeaf: pallet_beefy_mmr = 202,
>>>>>>> 82e4c6d9
    }
);

#[derive(Clone)]
pub struct TransactionConverter;

impl fp_rpc::ConvertTransaction<UncheckedExtrinsic> for TransactionConverter {
    fn convert_transaction(&self, transaction: pallet_ethereum::Transaction) -> UncheckedExtrinsic {
        UncheckedExtrinsic::new_unsigned(
            pallet_ethereum::Call::<Runtime>::transact { transaction }.into(),
        )
    }
}

impl fp_rpc::ConvertTransaction<opaque::UncheckedExtrinsic> for TransactionConverter {
    fn convert_transaction(
        &self,
        transaction: pallet_ethereum::Transaction,
    ) -> opaque::UncheckedExtrinsic {
        let extrinsic = UncheckedExtrinsic::new_unsigned(
            pallet_ethereum::Call::<Runtime>::transact { transaction }.into(),
        );
        let encoded = extrinsic.encode();
        opaque::UncheckedExtrinsic::decode(&mut &encoded[..])
            .expect("Encoded extrinsic is always valid")
    }
}

/// The address format for describing accounts.
pub type Address = AccountId;
/// Block header type as expected by this runtime.
pub type Header = generic::Header<BlockNumber, BlakeTwo256>;
/// Block type as expected by this runtime.
pub type Block = generic::Block<Header, UncheckedExtrinsic>;
/// A Block signed with a Justification
pub type SignedBlock = generic::SignedBlock<Block>;
/// BlockId type as expected by this runtime.
pub type BlockId = generic::BlockId<Block>;
/// The SignedExtension to the basic transaction logic.
pub type SignedExtra = (
    frame_system::CheckNonZeroSender<Runtime>,
    frame_system::CheckSpecVersion<Runtime>,
    frame_system::CheckTxVersion<Runtime>,
    frame_system::CheckGenesis<Runtime>,
    frame_system::CheckEra<Runtime>,
    frame_system::CheckNonce<Runtime>,
    frame_system::CheckWeight<Runtime>,
    pallet_transaction_payment::ChargeTransactionPayment<Runtime>,
    pallet_energy_fee::CheckEnergyFee<Runtime>,
);
/// Unchecked extrinsic type as expected by this runtime.
pub type UncheckedExtrinsic =
    fp_self_contained::UncheckedExtrinsic<Address, RuntimeCall, Signature, SignedExtra>;
/// Extrinsic type that has already been checked.
pub type CheckedExtrinsic =
    fp_self_contained::CheckedExtrinsic<AccountId, RuntimeCall, SignedExtra, H160>;
/// The payload being signed in transactions.
pub type SignedPayload = generic::SignedPayload<RuntimeCall, SignedExtra>;

/// All migrations that will run on the next runtime upgrade.
///
/// This contains the combined migrations of the last 10 releases. It allows to skip runtime
/// upgrades in case governance decides to do so. THE ORDER IS IMPORTANT.
pub type Migrations = (
    migrations::V0101,
    migrations::V0103,
    migrations::V0104,
    migrations::V0108,
    migrations::Unreleased,
);

/// Executive: handles dispatch to the various modules.
pub type Executive = frame_executive::Executive<
    Runtime,
    Block,
    frame_system::ChainContext<Runtime>,
    Runtime,
    AllPalletsWithSystem,
    Migrations,
>;

fn transact_with_new_gas_limit(
    transact_call: pallet_ethereum::Call<Runtime>,
) -> pallet_ethereum::Call<Runtime> {
    match transact_call {
        transact { transaction } => {
            let transaction = match transaction {
                EthereumTransaction::Legacy(tx) => EthereumTransaction::Legacy(LegacyTransaction {
                    gas_limit: GetConstantGasLimit::get(),
                    ..tx
                }),
                EthereumTransaction::EIP1559(tx) => {
                    EthereumTransaction::EIP1559(EIP1559Transaction {
                        gas_limit: GetConstantGasLimit::get(),
                        ..tx
                    })
                },
                EthereumTransaction::EIP2930(tx) => {
                    EthereumTransaction::EIP2930(EIP2930Transaction {
                        gas_limit: GetConstantGasLimit::get(),
                        ..tx
                    })
                },
            };
            pallet_ethereum::Call::new_call_variant_transact(transaction)
        },
        _ => transact_call,
    }
}

// user doesn't have NAC to dispatch transaction
const ACCESS_RESTRICTED: u8 = u8::MAX;

impl fp_self_contained::SelfContainedCall for RuntimeCall {
    type SignedInfo = H160;

    fn is_self_contained(&self) -> bool {
        match self {
            RuntimeCall::Ethereum(call) => call.is_self_contained(),
            _ => false,
        }
    }

    fn check_self_contained(&self) -> Option<Result<Self::SignedInfo, TransactionValidityError>> {
        match self {
            RuntimeCall::Ethereum(call) => call.check_self_contained(),
            _ => None,
        }
    }

    // TODO: get rid of cloning the call
    fn validate_self_contained(
        &self,
        info: &Self::SignedInfo,
        dispatch_info: &DispatchInfoOf<RuntimeCall>,
        len: usize,
    ) -> Option<TransactionValidity> {
        match self {
            RuntimeCall::Ethereum(call) => {
                let account_id =
                    <Runtime as pallet_evm::Config>::AddressMapping::into_account_id(*info);

                if let CallFee::EVM(amount) =
                    EnergyFee::dispatch_info_to_fee(self, Some(dispatch_info), None)
                {
                    let (_, fee_vtrs_amount) =
                        if let Ok(parts) = EnergyFee::calculate_fee_parts(&account_id, amount) {
                            parts
                        } else {
                            return Some(Err(InvalidTransaction::Payment.into()));
                        };

                    let vtrs_balance = Balances::reducible_balance(
                        &account_id,
                        Preservation::Protect,
                        Fortitude::Polite,
                    );

                    if fee_vtrs_amount > vtrs_balance {
                        return Some(Err(InvalidTransaction::Payment.into()));
                    }
                }

                if !NacManaging::user_has_access(account_id, helpers::runner::CALL_ACCESS_LEVEL) {
                    return Some(Err(InvalidTransaction::Custom(ACCESS_RESTRICTED).into()));
                };

                transact_with_new_gas_limit(call.clone()).validate_self_contained(
                    info,
                    dispatch_info,
                    len,
                )
            },
            _ => None,
        }
    }

    // TODO: get rid of cloning the call
    fn pre_dispatch_self_contained(
        &self,
        info: &Self::SignedInfo,
        dispatch_info: &DispatchInfoOf<RuntimeCall>,
        len: usize,
    ) -> Option<Result<(), TransactionValidityError>> {
        match self {
            RuntimeCall::Ethereum(call) => transact_with_new_gas_limit(call.clone())
                .pre_dispatch_self_contained(info, dispatch_info, len),
            _ => None,
        }
    }

    fn apply_self_contained(
        self,
        info: Self::SignedInfo,
    ) -> Option<sp_runtime::DispatchResultWithInfo<PostDispatchInfoOf<Self>>> {
        match self {
            call @ RuntimeCall::Ethereum(pallet_ethereum::Call::transact { .. }) => {
                Some(call.dispatch(RuntimeOrigin::from(
                    pallet_ethereum::RawOrigin::EthereumTransaction(info),
                )))
            },
            _ => None,
        }
    }
}

#[cfg(feature = "runtime-benchmarks")]
#[macro_use]
extern crate frame_benchmarking;

#[cfg(feature = "runtime-benchmarks")]
mod benches {
    define_benchmarks!([pallet_evm, EVM]);
}

impl_runtime_apis! {
    impl sp_api::Core<Block> for Runtime {
        fn version() -> RuntimeVersion {
            VERSION
        }

        fn execute_block(block: Block) {
            Executive::execute_block(block)
        }

        fn initialize_block(header: &<Block as BlockT>::Header) {
            Executive::initialize_block(header)
        }
    }

    impl sp_api::Metadata<Block> for Runtime {
        fn metadata() -> OpaqueMetadata {
            OpaqueMetadata::new(Runtime::metadata().into())
        }

        fn metadata_at_version(version: u32) -> Option<OpaqueMetadata> {
            Runtime::metadata_at_version(version)
        }

        fn metadata_versions() -> sp_std::vec::Vec<u32> {
            Runtime::metadata_versions()
        }
    }

    impl sp_block_builder::BlockBuilder<Block> for Runtime {
        fn apply_extrinsic(extrinsic: <Block as BlockT>::Extrinsic) -> ApplyExtrinsicResult {
            Executive::apply_extrinsic(extrinsic)
        }

        fn finalize_block() -> <Block as BlockT>::Header {
            Executive::finalize_block()
        }

        fn inherent_extrinsics(data: sp_inherents::InherentData) -> Vec<<Block as BlockT>::Extrinsic> {
            data.create_extrinsics()
        }

        fn check_inherents(
            block: Block,
            data: sp_inherents::InherentData,
        ) -> sp_inherents::CheckInherentsResult {
            data.check_extrinsics(&block)
        }
    }

    impl sp_transaction_pool::runtime_api::TaggedTransactionQueue<Block> for Runtime {
        fn validate_transaction(
            source: TransactionSource,
            tx: <Block as BlockT>::Extrinsic,
            block_hash: <Block as BlockT>::Hash,
        ) -> TransactionValidity {
            Executive::validate_transaction(source, tx, block_hash)
        }
    }

    impl sp_offchain::OffchainWorkerApi<Block> for Runtime {
        fn offchain_worker(header: &<Block as BlockT>::Header) {
            Executive::offchain_worker(header)
        }
    }

    impl frame_system_rpc_runtime_api::AccountNonceApi<Block, AccountId, Index> for Runtime {
        fn account_nonce(account: AccountId) -> Index {
            System::account_nonce(account)
        }
    }

    impl fp_rpc::EthereumRuntimeRPCApi<Block> for Runtime {
        fn chain_id() -> u64 {
            <Runtime as pallet_evm::Config>::ChainId::get()
        }

        fn account_basic(address: H160) -> EVMAccount {
            let (account, _) = pallet_evm::Pallet::<Runtime>::account_basic(&address);
            account
        }

        fn gas_price() -> U256 {
            let (gas_price, _) = <Runtime as pallet_evm::Config>::FeeCalculator::min_gas_price();
            gas_price
        }

        fn account_code_at(address: H160) -> Vec<u8> {
            pallet_evm::AccountCodes::<Runtime>::get(address)
        }

        fn author() -> H160 {
            <pallet_evm::Pallet<Runtime>>::find_author()
        }

        fn storage_at(address: H160, index: U256) -> H256 {
            let mut tmp = [0u8; 32];
            index.to_big_endian(&mut tmp);
            pallet_evm::AccountStorages::<Runtime>::get(address, H256::from_slice(&tmp[..]))
        }

        fn call(
            from: H160,
            to: H160,
            data: Vec<u8>,
            value: U256,
            gas_limit: U256,
            max_fee_per_gas: Option<U256>,
            max_priority_fee_per_gas: Option<U256>,
            nonce: Option<U256>,
            estimate: bool,
            access_list: Option<Vec<(H160, Vec<H256>)>>,
        ) -> Result<pallet_evm::CallInfo, sp_runtime::DispatchError> {
            let config = if estimate {
                let mut config = <Runtime as pallet_evm::Config>::config().clone();
                config.estimate = true;
                Some(config)
            } else {
                None
            };

            let is_transactional = false;
            let validate = true;
            let evm_config = config.as_ref().unwrap_or(<Runtime as pallet_evm::Config>::config());

            let mut estimated_transaction_len = data.len() +
                20 + // to
                20 + // from
                32 + // value
                32 + // gas_limit
                32 + // nonce
                1 + // TransactionAction
                8 + // chain id
                65; // signature

            if max_fee_per_gas.is_some() {
                estimated_transaction_len += 32;
            }
            if max_priority_fee_per_gas.is_some() {
                estimated_transaction_len += 32;
            }
            if access_list.is_some() {
                estimated_transaction_len += access_list.encoded_size();
            }

            let gas_limit = gas_limit.min(u64::MAX.into()).low_u64();
            let without_base_extrinsic_weight = true;

            let (weight_limit, proof_size_base_cost) =
                match <Runtime as pallet_evm::Config>::GasWeightMapping::gas_to_weight(
                    gas_limit,
                    without_base_extrinsic_weight
                ) {
                    weight_limit if weight_limit.proof_size() > 0 => {
                        (Some(weight_limit), Some(estimated_transaction_len as u64))
                    }
                    _ => (None, None),
                };

            <Runtime as pallet_evm::Config>::Runner::call(
                from,
                to,
                data,
                value,
                gas_limit.unique_saturated_into(),
                max_fee_per_gas,
                max_priority_fee_per_gas,
                nonce,
                access_list.unwrap_or_default(),
                is_transactional,
                validate,
                weight_limit,
                proof_size_base_cost,
                evm_config,
            ).map_err(|err| err.error.into())
        }

        fn create(
            from: H160,
            data: Vec<u8>,
            value: U256,
            gas_limit: U256,
            max_fee_per_gas: Option<U256>,
            max_priority_fee_per_gas: Option<U256>,
            nonce: Option<U256>,
            estimate: bool,
            access_list: Option<Vec<(H160, Vec<H256>)>>,
        ) -> Result<pallet_evm::CreateInfo, sp_runtime::DispatchError> {
            let config = if estimate {
                let mut config = <Runtime as pallet_evm::Config>::config().clone();
                config.estimate = true;
                Some(config)
            } else {
                None
            };

            let is_transactional = false;
            let validate = true;
            let evm_config = config.as_ref().unwrap_or(<Runtime as pallet_evm::Config>::config());

            let mut estimated_transaction_len = data.len() +
                20 + // from
                32 + // value
                32 + // gas_limit
                32 + // nonce
                1 + // TransactionAction
                8 + // chain id
                65; // signature

            if max_fee_per_gas.is_some() {
                estimated_transaction_len += 32;
            }
            if max_priority_fee_per_gas.is_some() {
                estimated_transaction_len += 32;
            }
            if access_list.is_some() {
                estimated_transaction_len += access_list.encoded_size();
            }

            let gas_limit = if gas_limit > U256::from(u64::MAX) {
                u64::MAX
            } else {
                gas_limit.low_u64()
            };
            let without_base_extrinsic_weight = true;

            let (weight_limit, proof_size_base_cost) =
                match <Runtime as pallet_evm::Config>::GasWeightMapping::gas_to_weight(
                    gas_limit,
                    without_base_extrinsic_weight
                ) {
                    weight_limit if weight_limit.proof_size() > 0 => {
                        (Some(weight_limit), Some(estimated_transaction_len as u64))
                    }
                    _ => (None, None),
                };

            <Runtime as pallet_evm::Config>::Runner::create(
                from,
                data,
                value,
                gas_limit.unique_saturated_into(),
                max_fee_per_gas,
                max_priority_fee_per_gas,
                nonce,
                access_list.unwrap_or_default(),
                is_transactional,
                validate,
                weight_limit,
                proof_size_base_cost,
                evm_config,
            ).map_err(|err| err.error.into())
        }

        fn current_transaction_statuses() -> Option<Vec<TransactionStatus>> {
            pallet_ethereum::CurrentTransactionStatuses::<Runtime>::get()
        }

        fn current_block() -> Option<pallet_ethereum::Block> {
            pallet_ethereum::CurrentBlock::<Runtime>::get()
        }

        fn current_receipts() -> Option<Vec<pallet_ethereum::Receipt>> {
            pallet_ethereum::CurrentReceipts::<Runtime>::get()
        }

        fn current_all() -> (
            Option<pallet_ethereum::Block>,
            Option<Vec<pallet_ethereum::Receipt>>,
            Option<Vec<TransactionStatus>>
        ) {
            (
                pallet_ethereum::CurrentBlock::<Runtime>::get(),
                pallet_ethereum::CurrentReceipts::<Runtime>::get(),
                pallet_ethereum::CurrentTransactionStatuses::<Runtime>::get()
            )
        }

        fn extrinsic_filter(
            xts: Vec<<Block as BlockT>::Extrinsic>,
        ) -> Vec<EthereumTransaction> {
            xts.into_iter().filter_map(|xt| match xt.0.function {
                RuntimeCall::Ethereum(transact { transaction }) => Some(transaction),
                _ => None
            }).collect::<Vec<EthereumTransaction>>()
        }

        fn elasticity() -> Option<Permill> {
            Some(DefaultElasticity::get())
        }

        fn gas_limit_multiplier_support() {}

        fn pending_block(
            xts: Vec<<Block as BlockT>::Extrinsic>,
        ) -> (Option<pallet_ethereum::Block>, Option<Vec<TransactionStatus>>) {
            for ext in xts.into_iter() {
                let _ = Executive::apply_extrinsic(ext);
            }

            Ethereum::on_finalize(System::block_number() + 1);

            (
                pallet_ethereum::CurrentBlock::<Runtime>::get(),
                pallet_ethereum::CurrentTransactionStatuses::<Runtime>::get()
            )
        }
    }

    impl fp_rpc::ConvertTransactionRuntimeApi<Block> for Runtime {
        fn convert_transaction(transaction: EthereumTransaction) -> <Block as BlockT>::Extrinsic {
            UncheckedExtrinsic::new_unsigned(
                pallet_ethereum::Call::<Runtime>::transact { transaction }.into(),
            )
        }
    }

    impl pallet_transaction_payment_rpc_runtime_api::TransactionPaymentApi<
        Block,
        Balance,
    > for Runtime {
        fn query_info(
            uxt: <Block as BlockT>::Extrinsic,
            len: u32
        ) -> pallet_transaction_payment_rpc_runtime_api::RuntimeDispatchInfo<Balance> {
            let fee = EnergyFee::dispatch_info_to_fee(uxt.call(), None, None);
            let mut runtime_dispatch_info = TransactionPayment::query_info(uxt, len);

            runtime_dispatch_info.partial_fee = fee.into_inner();
            runtime_dispatch_info
        }

        fn query_fee_details(
            uxt: <Block as BlockT>::Extrinsic,
            len: u32,
        ) -> FeeDetails<Balance> {
            let fee = EnergyFee::dispatch_info_to_fee(uxt.call(), None, None).into_inner();
            let fee_details = TransactionPayment::query_fee_details(uxt, len);

            match fee_details {
                FeeDetails {
                    inclusion_fee: Some(InclusionFee { base_fee, len_fee, .. }),
                    tip
                } => FeeDetails {
                    inclusion_fee: Some(InclusionFee{
                        base_fee,
                        len_fee,
                        adjusted_weight_fee: fee,
                    }),
                    tip
                },
                fee_details => fee_details
            }

        }

        fn query_weight_to_fee(weight: Weight) -> Balance {
            TransactionPayment::weight_to_fee(weight)
        }

        fn query_length_to_fee(length: u32) -> Balance {
            TransactionPayment::length_to_fee(length)
        }
    }

    impl pallet_beefy_mmr::BeefyMmrApi<Block, Hash> for RuntimeApi {
        fn authority_set_proof() -> sp_consensus_beefy::mmr::BeefyAuthoritySet<Hash> {
            MmrLeaf::authority_set_proof()
        }

        fn next_authority_set_proof() -> sp_consensus_beefy::mmr::BeefyNextAuthoritySet<Hash> {
            MmrLeaf::next_authority_set_proof()
        }
    }

    impl pallet_nfts_runtime_api::NftsApi<Block, AccountId, u32, u32> for Runtime {
        fn owner(collection: u32, item: u32) -> Option<AccountId> {
            <Nfts as Inspect<AccountId>>::owner(&collection, &item)
        }

        fn collection_owner(collection: u32) -> Option<AccountId> {
            <Nfts as Inspect<AccountId>>::collection_owner(&collection)
        }

        fn attribute(
            collection: u32,
            item: u32,
            key: Vec<u8>,
        ) -> Option<Vec<u8>> {
            <Nfts as Inspect<AccountId>>::attribute(&collection, &item, &key)
        }

        fn custom_attribute(
            account: AccountId,
            collection: u32,
            item: u32,
            key: Vec<u8>,
        ) -> Option<Vec<u8>> {
            <Nfts as Inspect<AccountId>>::custom_attribute(
                &account,
                &collection,
                &item,
                &key,
            )
        }

        fn system_attribute(
            collection: u32,
            item: u32,
            key: Vec<u8>,
        ) -> Option<Vec<u8>> {
            <Nfts as Inspect<AccountId>>::system_attribute(&collection, &item, &key)
        }

        fn collection_attribute(collection: u32, key: Vec<u8>) -> Option<Vec<u8>> {
            <Nfts as Inspect<AccountId>>::collection_attribute(&collection, &key)
        }
    }

    impl sp_session::SessionKeys<Block> for Runtime {
        fn generate_session_keys(seed: Option<Vec<u8>>) -> Vec<u8> {
            opaque::SessionKeys::generate(seed)
        }

        fn decode_session_keys(
            encoded: Vec<u8>,
        ) -> Option<Vec<(Vec<u8>, KeyTypeId)>> {
            opaque::SessionKeys::decode_into_raw_public_keys(&encoded)
        }
    }

    impl sp_consensus_babe::BabeApi<Block> for Runtime {
        fn configuration() -> sp_consensus_babe::BabeConfiguration {
            let epoch_config = Babe::epoch_config().unwrap_or(BABE_GENESIS_EPOCH_CONFIG);
            sp_consensus_babe::BabeConfiguration {
                slot_duration: Babe::slot_duration(),
                epoch_length: EpochDuration::get(),
                c: epoch_config.c,
                authorities: Babe::authorities().to_vec(),
                randomness: Babe::randomness(),
                allowed_slots: epoch_config.allowed_slots,
            }
        }

        fn current_epoch_start() -> sp_consensus_babe::Slot {
            Babe::current_epoch_start()
        }

        fn current_epoch() -> sp_consensus_babe::Epoch {
            Babe::current_epoch()
        }

        fn next_epoch() -> sp_consensus_babe::Epoch {
            Babe::next_epoch()
        }

        fn generate_key_ownership_proof(
            _slot: sp_consensus_babe::Slot,
            authority_id: sp_consensus_babe::AuthorityId,
        ) -> Option<sp_consensus_babe::OpaqueKeyOwnershipProof> {

            Historical::prove((sp_consensus_babe::KEY_TYPE, authority_id))
                .map(|p| p.encode())
                .map(sp_consensus_babe::OpaqueKeyOwnershipProof::new)
        }

        fn submit_report_equivocation_unsigned_extrinsic(
            equivocation_proof: sp_consensus_babe::EquivocationProof<<Block as BlockT>::Header>,
            key_owner_proof: sp_consensus_babe::OpaqueKeyOwnershipProof,
        ) -> Option<()> {
            let key_owner_proof = key_owner_proof.decode()?;

            Babe::submit_unsigned_equivocation_report(
                equivocation_proof,
                key_owner_proof,
            )
        }
    }

    impl fg_primitives::GrandpaApi<Block> for Runtime {
        fn grandpa_authorities() -> GrandpaAuthorityList {
            Grandpa::grandpa_authorities()
        }

        fn current_set_id() -> fg_primitives::SetId {
            Grandpa::current_set_id()
        }

        fn submit_report_equivocation_unsigned_extrinsic(
            equivocation_proof: fg_primitives::EquivocationProof<
                <Block as BlockT>::Hash,
                NumberFor<Block>,
            >,
            key_owner_proof: fg_primitives::OpaqueKeyOwnershipProof,
        ) -> Option<()> {
            let key_owner_proof = key_owner_proof.decode()?;

            Grandpa::submit_unsigned_equivocation_report(
                equivocation_proof,
                key_owner_proof,
            )
        }

        fn generate_key_ownership_proof(
            _set_id: fg_primitives::SetId,
            authority_id: GrandpaId,
        ) -> Option<fg_primitives::OpaqueKeyOwnershipProof> {
            use parity_scale_codec::Encode;

            Historical::prove((fg_primitives::KEY_TYPE, authority_id))
                .map(|p| p.encode())
                .map(fg_primitives::OpaqueKeyOwnershipProof::new)
        }
    }

    impl energy_fee_runtime_api::EnergyFeeApi<Block> for Runtime {
        fn estimate_gas(request: CallRequest) -> U256 {
            let CallRequest {
                from,
                to,
                max_fee_per_gas,
                max_priority_fee_per_gas,
                gas,
                value,
                data,
                nonce,
                access_list,
                ..
            } = request;
            let call = match data {
                Some(data) => {
                    let from = from.unwrap_or_default();
                    let to = to.unwrap_or_default();
                    let value = value.unwrap_or_else(U256::zero);
                    let gas_limit = gas.unwrap_or_else(|| U256::from(21000)).low_u64(); // default gas limit to 21000
                    let max_fee_per_gas = max_fee_per_gas.unwrap_or_else(U256::zero);
                    let access_list = access_list.unwrap_or_default();
                    let access_list_converted = access_list.into_iter()
                        .map(|item| (item.address, item.storage_keys))
                        .collect();

                    RuntimeCall::EVM(pallet_evm::Call::call {
                        source: from,
                        target: to,
                        input: data.into_inner(),
                        value,
                        gas_limit,
                        max_fee_per_gas,
                        max_priority_fee_per_gas,
                        nonce,
                        access_list: access_list_converted,
                    })
                },
                None => {
                    match (from, to, value) {
                        (_, Some(to), Some(value)) => {
                            let value_converted = Balance::from(value.low_u128());  // Adjust this conversion as necessary

                            RuntimeCall::Balances(pallet_balances::Call::transfer {
                                dest: to.into(),
                                value: value_converted,
                            })
                        },
                        _ => return GetConstantEnergyFee::get().into(),
                    }
                }
            };

            EnergyFee::dispatch_info_to_fee(&call, None, None).into_inner().into()
        }

        fn vtrs_to_vnrg_swap_rate() -> Option<u128> {
            EnergyBroker::quote_price_exact_tokens_for_tokens(
                NativeOrAssetId::Native,
                NativeOrAssetId::Asset(VNRG::get()),
                UNITS,
                true
            )
        }
    }

    impl pallet_energy_broker::AssetConversionApi<
        Block,
        Balance,
        Balance,
        NativeOrAssetId<AssetId>
    > for Runtime {
        fn quote_price_tokens_for_exact_tokens(
            asset1: NativeOrAssetId<AssetId>,
            asset2: NativeOrAssetId<AssetId>,
            amount: Balance,
            include_fee: bool,
        ) -> Option<Balance> {
            EnergyBroker::quote_price_tokens_for_exact_tokens(asset1, asset2, amount, include_fee)
        }

        fn quote_price_exact_tokens_for_tokens(
            asset1: NativeOrAssetId<AssetId>,
            asset2: NativeOrAssetId<AssetId>,
            amount: Balance,
            include_fee: bool,
        ) -> Option<Balance> {
            EnergyBroker::quote_price_exact_tokens_for_tokens(asset1, asset2, amount, include_fee)
        }

        fn get_reserves(
            asset1: NativeOrAssetId<AssetId>,
            asset2: NativeOrAssetId<AssetId>,
        ) -> Option<(Balance, Balance)> {
            EnergyBroker::get_reserves(&asset1, &asset2).ok()
        }
    }

    #[cfg(feature = "runtime-benchmarks")]
    impl frame_benchmarking::Benchmark<Block> for Runtime {
        fn benchmark_metadata(extra: bool) -> (
            Vec<frame_benchmarking::BenchmarkList>,
            Vec<frame_support::traits::StorageInfo>,
        ) {
            use frame_benchmarking::{Benchmarking, BenchmarkList};
            use frame_support::traits::StorageInfoTrait;
            use pallet_treasury_extension::Pallet as PalletTreasuryExtension;

            let mut list = Vec::<BenchmarkList>::new();
            list_benchmarks!(list, extra);
            list_benchmark!(list, extra, pallet_treasury_extension, PalletTreasuryExtension::<Runtime>);

            let storage_info = AllPalletsWithSystem::storage_info();
            (list, storage_info)
        }

        fn dispatch_benchmark(
            config: frame_benchmarking::BenchmarkConfig
        ) -> Result<Vec<frame_benchmarking::BenchmarkBatch>, sp_runtime::RuntimeString> {
            use frame_benchmarking::{Benchmarking, BenchmarkBatch, add_benchmark, TrackedStorageKey};
            use pallet_treasury_extension::Pallet as PalletTreasuryExtension;
            impl frame_system_benchmarking::Config for Runtime {}

            let whitelist: Vec<TrackedStorageKey> = vec![];

            let mut batches = Vec::<BenchmarkBatch>::new();
            let params = (&config, &whitelist);

            add_benchmark!(params, batches, pallet_treasury_extension, PalletTreasuryExtension::<Runtime>);

            if batches.is_empty() { return Err("Benchmark not found for this pallet.".into()) }
            Ok(batches)
        }
    }

    impl vitreus_utility_runtime_api::UtilityApi<Block> for Runtime {
        fn balance(who: H160) -> U256 {
            let account_id = <Self as pallet_evm::Config>::AddressMapping::into_account_id(who);
            Balances::reducible_balance(&account_id, Preservation::Preserve, Fortitude::Polite).into()
        }
    }

    impl energy_generation_runtime_api::EnergyGenerationApi<Block> for Runtime {
        fn reputation_tier_additional_reward(tier: ReputationTier) -> Perbill {
            ReputationTierEnergyRewardAdditionalPercentMapping::get(&tier)
        }

        fn current_energy_per_stake_currency() -> u128 {
            EnergyGeneration::active_era()
                .and_then(|era| EnergyGeneration::eras_energy_per_stake_cur(era.index))
                .unwrap_or(0)
        }
    }

    impl runtime_api::ParachainHost<Block, Hash, BlockNumber> for Runtime {
        fn validators() -> Vec<ValidatorId> {
            parachains_runtime_api_impl::validators::<Runtime>()
        }

        fn validator_groups() -> (Vec<Vec<ValidatorIndex>>, GroupRotationInfo<BlockNumber>) {
            parachains_runtime_api_impl::validator_groups::<Runtime>()
        }

        fn availability_cores() -> Vec<CoreState<Hash, BlockNumber>> {
            parachains_runtime_api_impl::availability_cores::<Runtime>()
        }

        fn persisted_validation_data(para_id: ParaId, assumption: OccupiedCoreAssumption)
            -> Option<PersistedValidationData<Hash, BlockNumber>> {
            parachains_runtime_api_impl::persisted_validation_data::<Runtime>(para_id, assumption)
        }

        fn assumed_validation_data(
            para_id: ParaId,
            expected_persisted_validation_data_hash: Hash,
        ) -> Option<(PersistedValidationData<Hash, BlockNumber>, ValidationCodeHash)> {
            parachains_runtime_api_impl::assumed_validation_data::<Runtime>(
                para_id,
                expected_persisted_validation_data_hash,
            )
        }

        fn check_validation_outputs(
            para_id: ParaId,
            outputs: CandidateCommitments,
        ) -> bool {
            parachains_runtime_api_impl::check_validation_outputs::<Runtime>(para_id, outputs)
        }

        fn session_index_for_child() -> SessionIndex {
            parachains_runtime_api_impl::session_index_for_child::<Runtime>()
        }

        fn validation_code(para_id: ParaId, assumption: OccupiedCoreAssumption)
            -> Option<ValidationCode> {
            parachains_runtime_api_impl::validation_code::<Runtime>(para_id, assumption)
        }

        fn candidate_pending_availability(para_id: ParaId) -> Option<CommittedCandidateReceipt<Hash>> {
            parachains_runtime_api_impl::candidate_pending_availability::<Runtime>(para_id)
        }

        fn candidate_events() -> Vec<CandidateEvent<Hash>> {
            parachains_runtime_api_impl::candidate_events::<Runtime, _>(|ev| {
                match ev {
                    RuntimeEvent::ParaInclusion(ev) => {
                        Some(ev)
                    }
                    _ => None,
                }
            })
        }

        fn session_info(index: SessionIndex) -> Option<SessionInfo> {
            parachains_runtime_api_impl::session_info::<Runtime>(index)
        }

        fn session_executor_params(session_index: SessionIndex) -> Option<ExecutorParams> {
            parachains_runtime_api_impl::session_executor_params::<Runtime>(session_index)
        }

        fn dmq_contents(recipient: ParaId) -> Vec<InboundDownwardMessage<BlockNumber>> {
            parachains_runtime_api_impl::dmq_contents::<Runtime>(recipient)
        }

        fn inbound_hrmp_channels_contents(
            recipient: ParaId
        ) -> BTreeMap<ParaId, Vec<InboundHrmpMessage<BlockNumber>>> {
            parachains_runtime_api_impl::inbound_hrmp_channels_contents::<Runtime>(recipient)
        }

        fn validation_code_by_hash(hash: ValidationCodeHash) -> Option<ValidationCode> {
            parachains_runtime_api_impl::validation_code_by_hash::<Runtime>(hash)
        }

        fn on_chain_votes() -> Option<ScrapedOnChainVotes<Hash>> {
            parachains_runtime_api_impl::on_chain_votes::<Runtime>()
        }

        fn submit_pvf_check_statement(
            stmt: PvfCheckStatement,
            signature: ValidatorSignature,
        ) {
            parachains_runtime_api_impl::submit_pvf_check_statement::<Runtime>(stmt, signature)
        }

        fn pvfs_require_precheck() -> Vec<ValidationCodeHash> {
            parachains_runtime_api_impl::pvfs_require_precheck::<Runtime>()
        }

        fn validation_code_hash(para_id: ParaId, assumption: OccupiedCoreAssumption)
            -> Option<ValidationCodeHash>
        {
            parachains_runtime_api_impl::validation_code_hash::<Runtime>(para_id, assumption)
        }

        fn disputes() -> Vec<(SessionIndex, CandidateHash, DisputeState<BlockNumber>)> {
            parachains_runtime_api_impl::get_session_disputes::<Runtime>()
        }

        fn unapplied_slashes(
        ) -> Vec<(SessionIndex, CandidateHash, slashing::PendingSlashes)> {
            parachains_runtime_api_impl::unapplied_slashes::<Runtime>()
        }

        fn key_ownership_proof(
            validator_id: ValidatorId,
        ) -> Option<slashing::OpaqueKeyOwnershipProof> {
            use parity_scale_codec::Encode;

            Historical::prove((PARACHAIN_KEY_TYPE_ID, validator_id))
                .map(|p| p.encode())
                .map(slashing::OpaqueKeyOwnershipProof::new)
        }

        fn submit_report_dispute_lost(
            dispute_proof: slashing::DisputeProof,
            key_ownership_proof: slashing::OpaqueKeyOwnershipProof,
        ) -> Option<()> {
            parachains_runtime_api_impl::submit_unsigned_slashing_report::<Runtime>(
                dispute_proof,
                key_ownership_proof,
            )
        }
    }

    impl sp_authority_discovery::AuthorityDiscoveryApi<Block> for Runtime {
        fn authorities() -> Vec<sp_authority_discovery::AuthorityId> {
            parachains_runtime_api_impl::relevant_authority_ids::<Runtime>()
        }
    }

    impl sp_consensus_beefy::BeefyApi<Block> for Runtime {
        fn beefy_genesis() -> Option<BlockNumber> {
             Beefy::genesis_block()
        }

        fn validator_set() -> Option<sp_consensus_beefy::ValidatorSet<sp_consensus_beefy::crypto::AuthorityId>> {
            Beefy::validator_set()
        }

        fn submit_report_equivocation_unsigned_extrinsic(
            equivocation_proof: sp_consensus_beefy::EquivocationProof<
                BlockNumber,
                sp_consensus_beefy::crypto::AuthorityId,
                sp_consensus_beefy::crypto::Signature,
            >,
            key_owner_proof: sp_consensus_beefy::OpaqueKeyOwnershipProof,
        ) -> Option<()> {
            let key_owner_proof = key_owner_proof.decode()?;

            Beefy::submit_unsigned_equivocation_report(
                equivocation_proof,
                key_owner_proof,
            )
        }

        fn generate_key_ownership_proof(
            _set_id: sp_consensus_beefy::ValidatorSetId,
            authority_id: sp_consensus_beefy::crypto::AuthorityId,
        ) -> Option<sp_consensus_beefy::OpaqueKeyOwnershipProof> {
             use parity_scale_codec::Encode;

            Historical::prove((sp_consensus_beefy::KEY_TYPE, authority_id))
                .map(|p| p.encode())
                .map(sp_consensus_beefy::OpaqueKeyOwnershipProof::new)
        }
    }

    impl sp_mmr_primitives::MmrApi<Block, Hash, BlockNumber> for Runtime {
        fn mmr_root() -> Result<Hash, sp_mmr_primitives::Error> {
            Ok(Mmr::mmr_root())
        }

        fn mmr_leaf_count() -> Result<sp_mmr_primitives::LeafIndex, sp_mmr_primitives::Error> {
            Ok(Mmr::mmr_leaves())
        }

        fn generate_proof(
            block_numbers: Vec<BlockNumber>,
            best_known_block_number: Option<BlockNumber>,
        ) -> Result<(Vec<sp_mmr_primitives::EncodableOpaqueLeaf>, sp_mmr_primitives::Proof<Hash>), sp_mmr_primitives::Error> {
             Mmr::generate_proof(block_numbers, best_known_block_number).map(
                |(leaves, proof)| {
                    (
                        leaves
                            .into_iter()
                            .map(|leaf| mmr::EncodableOpaqueLeaf::from_leaf(&leaf))
                            .collect(),
                        proof,
                    )
                },
            )
        }

        fn verify_proof(leaves: Vec<sp_mmr_primitives::EncodableOpaqueLeaf>, proof: sp_mmr_primitives::Proof<Hash>)
            -> Result<(), sp_mmr_primitives::Error>
        {
             let leaves = leaves.into_iter().map(|leaf|
                leaf.into_opaque_leaf()
                .try_decode()
                .ok_or(mmr::Error::Verify)).collect::<Result<Vec<mmr::Leaf>, mmr::Error>>()?;
            Mmr::verify_leaves(leaves, proof)
        }

        fn verify_proof_stateless(
            root: Hash,
            leaves: Vec<sp_mmr_primitives::EncodableOpaqueLeaf>,
            proof: sp_mmr_primitives::Proof<Hash>
        ) -> Result<(), sp_mmr_primitives::Error> {
            let nodes = leaves.into_iter().map(|leaf|mmr::DataOrHash::Data(leaf.into_opaque_leaf())).collect();
            pallet_mmr::verify_leaves_proof::<mmr::Hashing, _>(root, nodes, proof)
        }
    }

    #[cfg(feature = "try-runtime")]
    impl frame_try_runtime::TryRuntime<Block> for Runtime {
        fn on_runtime_upgrade(checks: frame_try_runtime::UpgradeCheckSelect) -> (Weight, Weight) {
            log::info!("try-runtime::on_runtime_upgrade");
            let weight = Executive::try_runtime_upgrade(checks).unwrap();
            (weight, BlockWeights::get().max_block)
        }

        fn execute_block(
            block: Block,
            state_root_check: bool,
            signature_check: bool,
            select: frame_try_runtime::TryStateSelect,
        ) -> Weight {
            // NOTE: intentional unwrap: we don't want to propagate the error backwards, and want to
            // have a backtrace here.
            Executive::try_execute_block(block, state_root_check, signature_check, select).unwrap()
        }
    }
}<|MERGE_RESOLUTION|>--- conflicted
+++ resolved
@@ -1617,20 +1617,18 @@
         Slots: slots::{Pallet, Call, Storage, Event<T>} = 81,
         ParasSudoWrapper: paras_sudo_wrapper::{Pallet, Call} = 82,
 
-<<<<<<< HEAD
         // Pallet for sending XCM.
         XcmPallet: pallet_xcm::{Pallet, Call, Storage, Event<T>, Origin, Config<T>} = 99,
 
         // Generalized message queue
         MessageQueue: pallet_message_queue::{Pallet, Call, Storage, Event<T>} = 100,
-=======
+
         // BEEFY Bridges support.
         Beefy: pallet_beefy::{Pallet, Call, Storage, Config<T>, ValidateUnsigned} = 200,
         // MMR leaf construction must be after session in order to have a leaf's next_auth_set
         // refer to block<N>. See https://github.com/polkadot-fellows/runtimes/issues/160 for details.
         Mmr: pallet_mmr = 201,
         MmrLeaf: pallet_beefy_mmr = 202,
->>>>>>> 82e4c6d9
     }
 );
 
