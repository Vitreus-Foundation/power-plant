--- conflicted
+++ resolved
@@ -783,11 +783,8 @@
         Authorship: pallet_authorship,
         ImOnline: pallet_im_online,
         EnergyGeneration: pallet_energy_generation,
-<<<<<<< HEAD
         EnergyFee: pallet_energy_fee,
-=======
         Offences: pallet_offences,
->>>>>>> 588a3fa9
         Session: pallet_session,
         Utility: pallet_utility,
         Historical: pallet_session::historical,
