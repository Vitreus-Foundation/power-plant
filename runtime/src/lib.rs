--- conflicted
+++ resolved
@@ -1861,7 +1861,6 @@
             Ok(batches)
         }
     }
-<<<<<<< HEAD
 
     impl vitreus_utility_runtime_api::UtilityApi<Block> for Runtime {
         fn balance(who: H160) -> U256 {
@@ -1869,19 +1868,4 @@
             Balances::reducible_balance(&account_id, Preservation::Preserve, Fortitude::Polite).into()
         }
     }
-}
-
-#[cfg(test)]
-mod tests {
-    use super::{Runtime, WeightPerGas};
-    #[test]
-    fn configured_base_extrinsic_weight_is_evm_compatible() {
-        let min_ethereum_transaction_weight = WeightPerGas::get() * 21_000;
-        let base_extrinsic = <Runtime as frame_system::Config>::BlockWeights::get()
-            .get(frame_support::dispatch::DispatchClass::Normal)
-            .base_extrinsic;
-        assert!(base_extrinsic.ref_time() <= min_ethereum_transaction_weight.ref_time());
-    }
-=======
->>>>>>> 2c169c3f
 }