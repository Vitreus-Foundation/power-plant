[workspace]
members = [
    "node",
<<<<<<< HEAD
    "pallets/claiming",
=======
    "pallets/energy-fee",
>>>>>>> 94d64089
    "pallets/energy-generation",
    "pallets/nac-managing",
    "pallets/reputation",
    "runtime",
    # "pallets/simple-staking",
    # "precompiles/balances-erc20",
    # "precompiles/utils",
]
resolver = "2"

[workspace.package]
authors = ["Innowise FinTech Team"]
edition = "2021"
repository = "https://bitbucket.org/innowise-group/vitreus-power-plant"

[workspace.dependencies]
affix = "0.1"
bn = { package = "substrate-bn", version = "0.6", default-features = false }
derive_more = "0.99"
environmental = { version = "1.1", default-features = false }
ethereum = { version = "0.14", default-features = false }
ethereum-types = { version = "0.14", default-features = false }
evm = { version = "0.39", default-features = false }
hex = { version = "0.4", default-features = false }
hex-literal = { version = "0.3" }
impl-serde = { version = "0.4", default-features = false }
impl-trait-for-tuples = "0.2"
jsonrpsee = "0.16"
kvdb-rocksdb = "0.17"
libsecp256k1 = { version = "0.7", default-features = false }
log = { version = "0.4", default-features = false }
num_enum = { version = "0.6", default-features = false }
parity-db = "0.4"
rand_chacha = { version = "0.2", default-features = false }
rlp = { version = "0.5", default-features = false }
parity-scale-codec = { version = "3.2", default-features = false, features = [
    "derive",
] }
paste = "1.0"
scale-info = { version = "2.3", default-features = false, features = [
    "derive",
    "serde",
] }
serde = { version = "1.0", default-features = false, features = [
    "derive",
    "alloc",
] }
serde_json = "1.0"
sha3 = { version = "0.10", default-features = false }
similar-asserts = "1.4"
sqlx = "0.7.0-alpha.3"
slices = "0.2"
smallvec = "1.11.0"
xcm = { git = "https://github.com/paritytech/polkadot", branch = "release-v0.9.42", default-features = false }
rand = "0.8"

sc-basic-authorship = { git = "https://github.com/paritytech/substrate", branch = "polkadot-v1.0.0" }
sc-block-builder = { git = "https://github.com/paritytech/substrate", branch = "polkadot-v1.0.0" }
sc-chain-spec = { git = "https://github.com/paritytech/substrate", branch = "polkadot-v1.0.0" }
sc-cli = { git = "https://github.com/paritytech/substrate", branch = "polkadot-v1.0.0" }
sc-sysinfo = { git = "https://github.com/paritytech/substrate", branch = "polkadot-v1.0.0" }
sc-client-api = { git = "https://github.com/paritytech/substrate", branch = "polkadot-v1.0.0" }
sc-client-db = { git = "https://github.com/paritytech/substrate", branch = "polkadot-v1.0.0" }
sc-consensus = { git = "https://github.com/paritytech/substrate", branch = "polkadot-v1.0.0" }
sc-consensus-slots = { git = "https://github.com/paritytech/substrate", branch = "polkadot-v1.0.0" }
sc-consensus-babe = { git = "https://github.com/paritytech/substrate", branch = "polkadot-v1.0.0" }
sc-consensus-babe-rpc = { git = "https://github.com/paritytech/substrate", branch = "polkadot-v1.0.0" }
sc-consensus-epochs = { git = "https://github.com/paritytech/substrate", branch = "polkadot-v1.0.0" }
sc-consensus-manual-seal = { git = "https://github.com/paritytech/substrate", branch = "polkadot-v1.0.0" }
sc-executor = { git = "https://github.com/paritytech/substrate", branch = "polkadot-v1.0.0" }
sc-consensus-grandpa = { git = "https://github.com/paritytech/substrate", branch = "polkadot-v1.0.0" }
sc-consensus-grandpa-rpc = { git = "https://github.com/paritytech/substrate", branch = "polkadot-v1.0.0" }
sc-keystore = { git = "https://github.com/paritytech/substrate", branch = "polkadot-v1.0.0" }
sc-network = { git = "https://github.com/paritytech/substrate", branch = "polkadot-v1.0.0" }
sc-network-common = { git = "https://github.com/paritytech/substrate", branch = "polkadot-v1.0.0" }
sc-network-sync = { git = "https://github.com/paritytech/substrate", branch = "polkadot-v1.0.0" }
sc-offchain = { git = "https://github.com/paritytech/substrate", branch = "polkadot-v1.0.0" }
sc-rpc = { git = "https://github.com/paritytech/substrate", branch = "polkadot-v1.0.0" }
sc-rpc-api = { git = "https://github.com/paritytech/substrate", branch = "polkadot-v1.0.0" }
sc-service = { git = "https://github.com/paritytech/substrate", branch = "polkadot-v1.0.0" }
sc-telemetry = { git = "https://github.com/paritytech/substrate", branch = "polkadot-v1.0.0" }
sc-transaction-pool = { git = "https://github.com/paritytech/substrate", branch = "polkadot-v1.0.0" }
sc-transaction-pool-api = { git = "https://github.com/paritytech/substrate", branch = "polkadot-v1.0.0" }
sc-utils = { git = "https://github.com/paritytech/substrate", branch = "polkadot-v1.0.0" }
# Substrate Primitive
sp-api = { git = "https://github.com/paritytech/substrate", branch = "polkadot-v1.0.0", default-features = false }
sp-application-crypto = { git = "https://github.com/paritytech/substrate", branch = "polkadot-v1.0.0", default-features = false }
sp-block-builder = { git = "https://github.com/paritytech/substrate", branch = "polkadot-v1.0.0", default-features = false }
sp-blockchain = { git = "https://github.com/paritytech/substrate", branch = "polkadot-v1.0.0" }
sp-consensus = { git = "https://github.com/paritytech/substrate", branch = "polkadot-v1.0.0" }
sp-consensus-babe = { git = "https://github.com/paritytech/substrate", branch = "polkadot-v1.0.0", default-features = false }
sp-consensus-grandpa = { git = "https://github.com/paritytech/substrate", branch = "polkadot-v1.0.0", default-features = false }
sp-core = { git = "https://github.com/paritytech/substrate", branch = "polkadot-v1.0.0", default-features = false }
sp-database = { git = "https://github.com/paritytech/substrate", branch = "polkadot-v1.0.0" }
sp-inherents = { git = "https://github.com/paritytech/substrate", branch = "polkadot-v1.0.0", default-features = false }
sp-io = { git = "https://github.com/paritytech/substrate", branch = "polkadot-v1.0.0", default-features = false }
sp-keyring = { git = "https://github.com/paritytech/substrate", branch = "polkadot-v1.0.0" }
sp-keystore = { git = "https://github.com/paritytech/substrate", branch = "polkadot-v1.0.0" }
sp-offchain = { git = "https://github.com/paritytech/substrate", branch = "polkadot-v1.0.0", default-features = false }
sp-runtime = { git = "https://github.com/paritytech/substrate", branch = "polkadot-v1.0.0", default-features = false }
sp-session = { git = "https://github.com/paritytech/substrate", branch = "polkadot-v1.0.0", default-features = false }
sp-staking = { git = "https://github.com/paritytech/substrate", branch = "polkadot-v1.0.0", default-features = false }
sp-state-machine = { git = "https://github.com/paritytech/substrate", branch = "polkadot-v1.0.0", default-features = false }
sp-std = { git = "https://github.com/paritytech/substrate", branch = "polkadot-v1.0.0", default-features = false }
sp-storage = { git = "https://github.com/paritytech/substrate", branch = "polkadot-v1.0.0", default-features = false }
sp-timestamp = { git = "https://github.com/paritytech/substrate", branch = "polkadot-v1.0.0", default-features = false }
sp-tracing = { git = "https://github.com/paritytech/substrate", branch = "polkadot-v1.0.0", default-features = false }
sp-transaction-pool = { git = "https://github.com/paritytech/substrate", branch = "polkadot-v1.0.0", default-features = false }
sp-transaction-storage-proof = { git = "https://github.com/paritytech/substrate", branch = "polkadot-v1.0.0", default-features = false }
sp-trie = { git = "https://github.com/paritytech/substrate", branch = "polkadot-v1.0.0", default-features = false }
sp-version = { git = "https://github.com/paritytech/substrate", branch = "polkadot-v1.0.0", default-features = false }
# Substrate FRAME
frame-benchmarking = { git = "https://github.com/paritytech/substrate", branch = "polkadot-v1.0.0", default-features = false }
frame-executive = { git = "https://github.com/paritytech/substrate", branch = "polkadot-v1.0.0", default-features = false }
frame-support = { git = "https://github.com/paritytech/substrate", branch = "polkadot-v1.0.0", default-features = false }
frame-system = { git = "https://github.com/paritytech/substrate", branch = "polkadot-v1.0.0", default-features = false }
frame-system-benchmarking = { git = "https://github.com/paritytech/substrate", branch = "polkadot-v1.0.0", default-features = false }
frame-system-rpc-runtime-api = { git = "https://github.com/paritytech/substrate", branch = "polkadot-v1.0.0", default-features = false }
pallet-assets = { git = "https://github.com/paritytech/substrate", branch = "polkadot-v1.0.0", default-features = false }
pallet-authorship = { git = "https://github.com/paritytech/substrate", branch = "polkadot-v1.0.0", default-features = false }
pallet-babe = { git = "https://github.com/paritytech/substrate", branch = "polkadot-v1.0.0", default-features = false }
pallet-bags-list = { git = "https://github.com/paritytech/substrate", branch = "polkadot-v1.0.0", default-features = false }
pallet-balances = { git = "https://github.com/paritytech/substrate", branch = "polkadot-v1.0.0", default-features = false }
pallet-grandpa = { git = "https://github.com/paritytech/substrate", branch = "polkadot-v1.0.0", default-features = false }
pallet-im-online = { git = "https://github.com/paritytech/substrate", branch = "polkadot-v1.0.0", default-features = false }
pallet-offences = { git = "https://github.com/paritytech/substrate", branch = "polkadot-v1.0.0", default-features = false }
pallet-session = { git = "https://github.com/paritytech/substrate", branch = "polkadot-v1.0.0", default-features = false, features = [
    "historical",
] }
pallet-sudo = { git = "https://github.com/paritytech/substrate", branch = "polkadot-v1.0.0", default-features = false }
pallet-timestamp = { git = "https://github.com/paritytech/substrate", branch = "polkadot-v1.0.0", default-features = false }
pallet-transaction-payment = { git = "https://github.com/paritytech/substrate", branch = "polkadot-v1.0.0", default-features = false }
pallet-transaction-payment-rpc = { git = "https://github.com/paritytech/substrate", branch = "polkadot-v1.0.0" }
pallet-transaction-payment-rpc-runtime-api = { git = "https://github.com/paritytech/substrate", branch = "polkadot-v1.0.0", default-features = false }
pallet-uniques = { git = "https://github.com/paritytech/substrate", branch = "polkadot-v1.0.0", default-features = false }
pallet-utility = { git = "https://github.com/paritytech/substrate", branch = "polkadot-v1.0.0", default-features = false }
pallet-staking-reward-curve = { git = "https://github.com/paritytech/substrate", branch = "polkadot-v1.0.0", default-features = false }

# Substrate Utility
frame-benchmarking-cli = { git = "https://github.com/paritytech/substrate", branch = "polkadot-v1.0.0" }
substrate-build-script-utils = { git = "https://github.com/paritytech/substrate", branch = "polkadot-v1.0.0" }
substrate-frame-rpc-system = { git = "https://github.com/paritytech/substrate", branch = "polkadot-v1.0.0" }
substrate-prometheus-endpoint = { git = "https://github.com/paritytech/substrate", branch = "polkadot-v1.0.0" }
substrate-test-runtime-client = { git = "https://github.com/paritytech/substrate", branch = "polkadot-v1.0.0" }
substrate-test-utils = { git = "https://github.com/paritytech/substrate", branch = "polkadot-v1.0.0" }
substrate-wasm-builder = { git = "https://github.com/paritytech/substrate", branch = "polkadot-v1.0.0" }
# Frontier Client
fc-cli = { git = "https://github.com/paritytech/frontier", branch = "polkadot-v1.0.0" }
fc-consensus = { git = "https://github.com/paritytech/frontier", branch = "polkadot-v1.0.0" }
fc-db = { git = "https://github.com/paritytech/frontier", branch = "polkadot-v1.0.0" }
fc-mapping-sync = { git = "https://github.com/paritytech/frontier", branch = "polkadot-v1.0.0" }
fc-rpc = { git = "https://github.com/paritytech/frontier", branch = "polkadot-v1.0.0" }
fc-rpc-core = { git = "https://github.com/paritytech/frontier", branch = "polkadot-v1.0.0" }
fc-storage = { git = "https://github.com/paritytech/frontier", branch = "polkadot-v1.0.0" }
# Frontier Primitive
fp-account = { git = "https://github.com/paritytech/frontier", branch = "polkadot-v1.0.0", default-features = false }
fp-consensus = { git = "https://github.com/paritytech/frontier", branch = "polkadot-v1.0.0", default-features = false }
fp-dynamic-fee = { git = "https://github.com/paritytech/frontier", branch = "polkadot-v1.0.0", default-features = false }
fp-ethereum = { git = "https://github.com/paritytech/frontier", branch = "polkadot-v1.0.0", default-features = false }
fp-evm = { git = "https://github.com/paritytech/frontier", branch = "polkadot-v1.0.0", default-features = false }
fp-rpc = { git = "https://github.com/paritytech/frontier", branch = "polkadot-v1.0.0", default-features = false }
fp-self-contained = { git = "https://github.com/paritytech/frontier", branch = "polkadot-v1.0.0", default-features = false }
fp-storage = { git = "https://github.com/paritytech/frontier", branch = "polkadot-v1.0.0", default-features = false }
# Frontier FRAME
pallet-base-fee = { git = "https://github.com/paritytech/frontier", branch = "polkadot-v1.0.0", default-features = false }
pallet-dynamic-fee = { git = "https://github.com/paritytech/frontier", branch = "polkadot-v1.0.0", default-features = false }
pallet-ethereum = { git = "https://github.com/paritytech/frontier", branch = "polkadot-v1.0.0", default-features = false }
pallet-evm = { git = "https://github.com/paritytech/frontier", branch = "polkadot-v1.0.0", default-features = false }
pallet-evm-chain-id = { git = "https://github.com/paritytech/frontier", branch = "polkadot-v1.0.0", default-features = false }
pallet-evm-precompile-modexp = { git = "https://github.com/paritytech/frontier", branch = "polkadot-v1.0.0", default-features = false }
pallet-evm-precompile-sha3fips = { git = "https://github.com/paritytech/frontier", branch = "polkadot-v1.0.0", default-features = false }
pallet-evm-precompile-simple = { git = "https://github.com/paritytech/frontier", branch = "polkadot-v1.0.0", default-features = false }
pallet-evm-test-vector-support = { git = "https://github.com/paritytech/frontier", branch = "polkadot-v1.0.0" }
pallet-hotfix-sufficients = { git = "https://github.com/paritytech/frontier", branch = "polkadot-v1.0.0", default-features = false }
# Moonbeam
# precompile-utils = { path = "precompiles/utils", default-features = false }
# pallet-evm-precompile-balances-erc20 = { path = "precompiles/balances-erc20", default-features = false }
# Runtime
vitreus-power-plant-runtime = { path = "runtime", default-features = false }

<<<<<<< HEAD
pallet-claiming = { path = "pallets/claiming", default-features = false }
pallet-energy-generation = { path = "pallets/energy-generation", default-features = false }
=======
>>>>>>> 94d64089
pallet-energy-fee = { path = "pallets/energy-fee", default-features = false }
pallet-energy-generation = { path = "pallets/energy-generation", default-features = false }
pallet-nac-managing = { path = "pallets/nac-managing", default-features = false }
pallet-reputation = { path = "pallets/reputation", default-features = false }
pallet-simple-staking = { path = "pallets/simple-staking", default-features = false }

# Arkworks
ark-bls12-377 = { version = "0.4.0", default-features = false, features = [
    "curve",
] }
ark-bw6-761 = { version = "0.4.0", default-features = false }
ark-ec = { version = "0.4.0", default-features = false }
ark-ff = { version = "0.4.0", default-features = false }
ark-std = { version = "0.4.0", default-features = false }<|MERGE_RESOLUTION|>--- conflicted
+++ resolved
@@ -1,11 +1,8 @@
 [workspace]
 members = [
     "node",
-<<<<<<< HEAD
     "pallets/claiming",
-=======
     "pallets/energy-fee",
->>>>>>> 94d64089
     "pallets/energy-generation",
     "pallets/nac-managing",
     "pallets/reputation",
@@ -186,12 +183,8 @@
 # Runtime
 vitreus-power-plant-runtime = { path = "runtime", default-features = false }
 
-<<<<<<< HEAD
+pallet-energy-fee = { path = "pallets/energy-fee", default-features = false }
 pallet-claiming = { path = "pallets/claiming", default-features = false }
-pallet-energy-generation = { path = "pallets/energy-generation", default-features = false }
-=======
->>>>>>> 94d64089
-pallet-energy-fee = { path = "pallets/energy-fee", default-features = false }
 pallet-energy-generation = { path = "pallets/energy-generation", default-features = false }
 pallet-nac-managing = { path = "pallets/nac-managing", default-features = false }
 pallet-reputation = { path = "pallets/reputation", default-features = false }
