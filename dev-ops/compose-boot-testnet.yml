--- conflicted
+++ resolved
@@ -31,12 +31,8 @@
       --validator
       --prometheus-external
       --rpc-cors all
-<<<<<<< HEAD
-      --telemetry-url "wss://telemetry-dev.compliq.io/submit/ 9"
-=======
       --telemetry-url "wss://telemetry-dev.compliq.io/submit/ 1"
       --beefy
->>>>>>> 28f0819a
 
     ports:
       - "0.0.0.0:30333:30333/tcp"
