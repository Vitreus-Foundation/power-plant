[package]
name = "pallet-energy-fee"
version = "0.1.0"
authors = ["Innowise FinTech Team"]
edition = "2021"
readme = "README.md"

[package.metadata.docs.rs]
targets = ["x86_64-unknown-linux-gnu"]

[dependencies]
frame-support = { workspace = true }
frame-system = { workspace = true }
log = { workspace = true }
pallet-asset-rate = { workspace = true }
pallet-evm = { workspace = true }
pallet-transaction-payment = { workspace = true }
pallet-sudo = { workspace = true }
parity-scale-codec = { workspace = true }
scale-info = { workspace = true }
serde = { workspace = true }
sp-application-crypto = { workspace = true }
sp-arithmetic = { workspace = true }
sp-core = { workspace = true }
sp-io = { workspace = true }
sp-runtime = { workspace = true }
sp-std = { workspace = true }
smallvec = { workspace = true }

# Optional imports for benchmarking
frame-benchmarking = { workspace = true, optional = true }
rand_chacha = { workspace = true, optional = true }

[dev-dependencies]
sp-tracing = { workspace = true }
sp-core = { workspace = true }
pallet-assets = { workspace = true, default-features = true }
pallet-balances = { workspace = true }
pallet-ethereum = { workspace = true }
pallet-evm-chain-id = { workspace = true }
pallet-timestamp = { workspace = true }
pallet-staking-reward-curve = { workspace = true }
substrate-test-utils = { workspace = true }
frame-benchmarking = { workspace = true }
rand_chacha = { workspace = true }
ethereum-types = { workspace = true }
fp-account = { workspace = true }
pallet-base-fee = { workspace = true }

[features]
default = ["std"]
std = [
    "ethereum-types/std",
    "fp-account/std",
    "frame-benchmarking/std",
    "frame-support/std",
    "frame-system/std",
    "log/std",
<<<<<<< HEAD
    "ethereum-types/std",
    "pallet-asset-rate/std",
=======
>>>>>>> 009542cb
    "pallet-balances/std",
    "pallet-ethereum/std",
    "pallet-evm/std",
    "pallet-base-fee/std",
    "pallet-evm-chain-id/std",
    "parity-scale-codec/std",
    "pallet-sudo/std",
    "pallet-transaction-payment/std",
    "scale-info/std",
    "serde/std",
    "sp-arithmetic/std",
    "sp-application-crypto/std",
    "sp-io/std",
    "sp-runtime/std",
    "sp-std/std",
]
runtime-benchmarks = [
    "frame-benchmarking/runtime-benchmarks",
    "pallet-assets/runtime-benchmarks",
    "pallet-ethereum/runtime-benchmarks",
]<|MERGE_RESOLUTION|>--- conflicted
+++ resolved
@@ -56,11 +56,8 @@
     "frame-support/std",
     "frame-system/std",
     "log/std",
-<<<<<<< HEAD
     "ethereum-types/std",
     "pallet-asset-rate/std",
-=======
->>>>>>> 009542cb
     "pallet-balances/std",
     "pallet-ethereum/std",
     "pallet-evm/std",
