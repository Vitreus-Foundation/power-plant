--- conflicted
+++ resolved
@@ -601,14 +601,10 @@
             CanceledSlashPayout::<T>::put(self.canceled_payout);
             SlashRewardFraction::<T>::put(self.slash_reward_fraction);
             MinCooperatorBond::<T>::put(self.min_cooperator_bond);
-<<<<<<< HEAD
-            MinValidatorBond::<T>::put(self.min_validator_bond);
             CurrentEnergyPerStakeCurrency::<T>::put(self.energy_per_stake_currency);
             BlockAuthoringReward::<T>::put(self.block_authoring_reward);
-=======
             MinCommonValidatorBond::<T>::put(self.min_common_validator_bond);
             MinTrustValidatorBond::<T>::put(self.min_trust_validator_bond);
->>>>>>> 34cac9b2
             if let Some(x) = self.max_validator_count {
                 MaxValidatorsCount::<T>::put(x);
             }
