use std::{collections::BTreeMap, str::FromStr};

use hex_literal::hex;
use serde::{Deserialize, Serialize};
// Substrate
use sc_chain_spec::{ChainType, Properties};
use sp_consensus_babe::AuthorityId as BabeId;
use sp_consensus_grandpa::AuthorityId as GrandpaId;
use sp_core::ecdsa;
use sp_core::{storage::Storage, Pair, Public, H160, U256};
use sp_runtime::traits::{IdentifyAccount, Verify};
use sp_runtime::Perbill;
use sp_state_machine::BasicExternalities;
// Frontier
use vitreus_power_plant_runtime::{
    opaque, AccountId, AssetsConfig, BabeConfig, Balance, BalancesConfig, EVMChainIdConfig,
<<<<<<< HEAD
    EVMConfig, EnableManualSeal, EnergyGenerationConfig, GrandpaConfig, ImOnlineConfig, ImOnlineId,
=======
    EVMConfig, EnableManualSeal, EnergyGenerationConfig, ImOnlineConfig, ImOnlineId,
>>>>>>> 588a3fa9
    MaxCooperations, ReputationConfig, RuntimeGenesisConfig, SS58Prefix, SessionConfig, Signature,
    StakerStatus, SudoConfig, SystemConfig, BABE_GENESIS_EPOCH_CONFIG,
    COLLABORATIVE_VALIDATOR_REPUTATION_THRESHOLD, VNRG, WASM_BINARY,
};

// The URL for the telemetry server.
// const STAGING_TELEMETRY_URL: &str = "wss://telemetry.polkadot.io/submit/";

/// Specialized `ChainSpec`. This is a specialization of the general Substrate ChainSpec type.
pub type ChainSpec = sc_service::GenericChainSpec<RuntimeGenesisConfig>;

/// Specialized `ChainSpec` for development.
pub type DevChainSpec = sc_service::GenericChainSpec<DevGenesisExt>;

fn alith() -> AccountId {
    AccountId::from(hex!("f24FF3a9CF04c71Dbc94D0b566f7A27B94566cac"))
}

fn baltathar() -> AccountId {
    AccountId::from(hex!("3Cd0A705a2DC65e5b1E1205896BaA2be8A07c6e0"))
}

fn charleth() -> AccountId {
    AccountId::from(hex!("798d4Ba9baf0064Ec19eB4F0a1a45785ae9D6DFc"))
}

fn dorothy() -> AccountId {
    AccountId::from(hex!("773539d4Ac0e786233D90A233654ccEE26a613D9"))
}

fn ethan() -> AccountId {
    AccountId::from(hex!("Ff64d3F6efE2317EE2807d223a0Bdc4c0c49dfDB"))
}

fn faith() -> AccountId {
    AccountId::from(hex!("C0F0f4ab324C46e55D02D0033343B4Be8A55532d"))
}

/// Extension for the dev genesis config to support a custom changes to the genesis state.
#[derive(Serialize, Deserialize)]
pub struct DevGenesisExt {
    /// Genesis config.
    genesis_config: RuntimeGenesisConfig,
    /// The flag that if enable manual-seal mode.
    enable_manual_seal: Option<bool>,
}

impl sp_runtime::BuildStorage for DevGenesisExt {
    fn assimilate_storage(&self, storage: &mut Storage) -> Result<(), String> {
        BasicExternalities::execute_with_storage(storage, || {
            if let Some(enable_manual_seal) = &self.enable_manual_seal {
                EnableManualSeal::set(enable_manual_seal);
            }
        });
        self.genesis_config.assimilate_storage(storage)
    }
}

/// Generate a crypto pair from seed.
pub fn get_from_seed<TPublic: Public>(seed: &str) -> <TPublic::Pair as Pair>::Public {
    TPublic::Pair::from_string(&format!("//{}", seed), None)
        .expect("static values are valid; qed")
        .public()
}

type AccountPublic = <Signature as Verify>::Signer;

/// Generate an account ID from seed.
pub fn get_account_id_from_seed<TPublic: Public>(seed: &str) -> AccountId
where
    AccountPublic: From<<TPublic::Pair as Pair>::Public>,
{
    AccountPublic::from(get_from_seed::<TPublic>(seed)).into_account()
}

fn session_keys(babe: BabeId, grandpa: GrandpaId, im_online: ImOnlineId) -> opaque::SessionKeys {
    opaque::SessionKeys { babe, grandpa, im_online }
}

/// Generate a Babe authority key.
pub fn authority_keys_from_seed(s: &str) -> (AccountId, AccountId, BabeId, GrandpaId, ImOnlineId) {
    (
        get_account_id_from_seed::<ecdsa::Public>(&format!("{}//stash", s)),
        get_account_id_from_seed::<ecdsa::Public>(s),
        get_from_seed::<BabeId>(s),
        get_from_seed::<GrandpaId>(s),
        get_from_seed::<ImOnlineId>(s),
    )
}

fn properties() -> Properties {
    let mut properties = Properties::new();
    properties.insert("tokenSymbol".into(), "VTRS".into());
    properties.insert("tokenDecimals".into(), 18.into());
    properties.insert("ss58Format".into(), SS58Prefix::get().into());
    properties
}

const UNITS: Balance = 1_000_000_000_000_000_000;

pub fn development_config(enable_manual_seal: Option<bool>) -> DevChainSpec {
    let wasm_binary = WASM_BINARY.expect("WASM not available");

    DevChainSpec::from_genesis(
        // Name
        "Development",
        // ID
        "dev",
        ChainType::Development,
        move || {
            DevGenesisExt {
                genesis_config: testnet_genesis(
                    wasm_binary,
                    // Sudo account
                    alith(),
                    // Pre-funded accounts
                    vec![alith(), baltathar(), charleth(), dorothy(), ethan(), faith()],
                    // Initial Validators
                    vec![authority_keys_from_seed("Alice")],
                    vec![],
                    // Ethereum chain ID
                    SS58Prefix::get() as u64,
                ),
                enable_manual_seal,
            }
        },
        // Bootnodes
        vec![],
        // Telemetry
        None,
        // Protocol ID
        None,
        // Fork ID
        None,
        // Properties
        Some(properties()),
        // Extensions
        None,
    )
}

pub fn devnet_config() -> ChainSpec {
    let wasm_binary = WASM_BINARY.expect("WASM not available");

    ChainSpec::from_genesis(
        // Name
        "Devnet",
        // ID
        "devnet",
        ChainType::Custom("Devnet".into()),
        move || {
            testnet_genesis(
                wasm_binary,
                // Sudo account
                alith(),
                // Pre-funded accounts
                vec![alith(), baltathar(), charleth(), dorothy(), ethan(), faith()],
                // Initial Validators
                vec![authority_keys_from_seed("Alice"), authority_keys_from_seed("Bob")],
                vec![],
                SS58Prefix::get() as u64,
            )
        },
        // Bootnodes
        vec![],
        // Telemetry
        None,
        // Protocol ID
        None,
        None,
        // Properties
        Some(properties()),
        // Extensions
        None,
    )
}

pub fn local_testnet_config() -> ChainSpec {
    let wasm_binary = WASM_BINARY.expect("WASM not available");

    ChainSpec::from_genesis(
        // Name
        "Local Testnet",
        // ID
        "local_testnet",
        ChainType::Local,
        move || {
            testnet_genesis(
                wasm_binary,
                // Sudo account
                alith(),
                // Pre-funded accounts
                vec![alith(), baltathar(), charleth(), dorothy(), ethan(), faith()],
                // Initial Validators
                vec![authority_keys_from_seed("Alice"), authority_keys_from_seed("Bob")],
                vec![],
                SS58Prefix::get() as u64,
            )
        },
        // Bootnodes
        vec![],
        // Telemetry
        None,
        // Protocol ID
        None,
        None,
        // Properties
        Some(properties()),
        // Extensions
        None,
    )
}

/// Configure initial storage state for FRAME modules.
fn testnet_genesis(
    wasm_binary: &[u8],
    root_key: AccountId,
    mut endowed_accounts: Vec<AccountId>,
    initial_validators: Vec<(AccountId, AccountId, BabeId, GrandpaId, ImOnlineId)>,
    initial_cooperators: Vec<AccountId>,
    chain_id: u64,
) -> RuntimeGenesisConfig {
    // endow all authorities and cooperators.
    initial_validators
        .iter()
        .map(|x| [&x.0, &x.1])
        .chain(initial_cooperators.iter().map(|x| [x, x]))
        .for_each(|x| {
            for i in x {
                if !endowed_accounts.contains(i) {
                    endowed_accounts.push(*i)
                }
            }
        });
    // Alith account
    let alith: AccountId = AccountId::from(hex!("f24FF3a9CF04c71Dbc94D0b566f7A27B94566cac"));

    // stakers: all validators and nominators.
    const ENDOWMENT: Balance = 1_000_000 * UNITS;
    const STASH: Balance = ENDOWMENT / 1_000_000;
    let mut rng = rand::thread_rng();
    let stakers = initial_validators
        .iter()
        .map(|x| (x.0, x.1, STASH, StakerStatus::Validator))
        .chain(initial_cooperators.iter().map(|x| {
            use rand::{seq::SliceRandom, Rng};
            let limit = (MaxCooperations::get() as usize).min(initial_validators.len());
            let count = rng.gen::<usize>() % limit;
            let stake = STASH / count as Balance;
            let cooperations = initial_validators
                .as_slice()
                .choose_multiple(&mut rng, count)
                .map(|choice| (choice.0, stake))
                .collect::<Vec<_>>();
            (*x, *x, STASH, StakerStatus::Cooperator(cooperations))
        }))
        .collect::<Vec<_>>();

    RuntimeGenesisConfig {
        // System
        system: SystemConfig {
            // Add Wasm runtime to storage.
            code: wasm_binary.to_vec(),
            ..Default::default()
        },
        sudo: SudoConfig {
            // Assign network admin rights.
            key: Some(root_key),
        },

        // Monetary
        balances: BalancesConfig {
            balances: endowed_accounts.iter().cloned().map(|k| (k, ENDOWMENT)).collect(),
        },
        babe: BabeConfig { epoch_config: Some(BABE_GENESIS_EPOCH_CONFIG), ..Default::default() },
        grandpa: Default::default(),
        transaction_payment: Default::default(),

        // EVM compatibility
        evm_chain_id: EVMChainIdConfig { chain_id, ..Default::default() },
        evm: EVMConfig {
            accounts: {
                let mut map = BTreeMap::new();
                map.insert(
                    // H160 address of Alice dev account
                    // Derived from SS58 (42 prefix) address
                    // SS58: 5GrwvaEF5zXb26Fz9rcQpDWS57CtERHpNehXCPcNoHGKutQY
                    // hex: 0xd43593c715fdd31c61141abd04a99fd6822c8558854ccde39a5684e7a56da27d
                    // Using the full hex key, truncating to the first 20 bytes (the first 40 hex chars)
                    H160::from_str("d43593c715fdd31c61141abd04a99fd6822c8558")
                        .expect("internal H160 is valid; qed"),
                    fp_evm::GenesisAccount {
                        balance: U256::from_str("0xffffffffffffffffffffffffffffffff")
                            .expect("internal U256 is valid; qed"),
                        code: Default::default(),
                        nonce: Default::default(),
                        storage: Default::default(),
                    },
                );
                map.insert(
                    // H160 address of CI test runner account
                    H160::from_str("6be02d1d3665660d22ff9624b7be0551ee1ac91b")
                        .expect("internal H160 is valid; qed"),
                    fp_evm::GenesisAccount {
                        balance: U256::from_str("0xffffffffffffffffffffffffffffffff")
                            .expect("internal U256 is valid; qed"),
                        code: Default::default(),
                        nonce: Default::default(),
                        storage: Default::default(),
                    },
                );
                map.insert(
                    // H160 address for benchmark usage
                    H160::from_str("1000000000000000000000000000000000000001")
                        .expect("internal H160 is valid; qed"),
                    fp_evm::GenesisAccount {
                        nonce: U256::from(1),
                        balance: U256::from(1_000_000_000_000_000_000_000_000u128),
                        storage: Default::default(),
                        code: vec![0x00],
                    },
                );
                map
            },
            ..Default::default()
        },
        ethereum: Default::default(),
        dynamic_fee: Default::default(),
        base_fee: Default::default(),
        assets: AssetsConfig {
<<<<<<< HEAD
            assets: vec![(1, alith.clone(), true, 1)],
            metadata: vec![(1, "VNRG".into(), "VNRG".into(), 18)],
            accounts: vec![(1, alith, 1_000_000_000_000_000_000_000u128)],
=======
            assets: vec![(VNRG::get(), alith(), true, 1)],
            metadata: vec![(
                VNRG::get(),
                "Energy".as_bytes().to_vec(),
                "VNRG".as_bytes().to_vec(),
                18,
            )],
            ..Default::default()
>>>>>>> 588a3fa9
        },
        reputation: ReputationConfig {
            accounts: stakers
                .iter()
                .flat_map(|x| {
                    [
                        (x.0, COLLABORATIVE_VALIDATOR_REPUTATION_THRESHOLD.into()),
                        (x.1, COLLABORATIVE_VALIDATOR_REPUTATION_THRESHOLD.into()),
                    ]
                })
                .collect::<Vec<_>>(),
        },
        session: SessionConfig {
            keys: initial_validators
                .iter()
                .map(|x| (x.1, x.0, session_keys(x.2.clone(), x.3.clone(), x.4.clone())))
                .collect::<Vec<_>>(),
        },
        energy_generation: EnergyGenerationConfig {
            validator_count: initial_validators.len() as u32,
            minimum_validator_count: initial_validators.len() as u32,
            invulnerables: initial_validators.iter().map(|x| x.0).collect(),
            slash_reward_fraction: Perbill::from_percent(10),
            stakers,
            ..Default::default()
        },
        im_online: ImOnlineConfig { keys: vec![] },
    }
}<|MERGE_RESOLUTION|>--- conflicted
+++ resolved
@@ -14,11 +14,7 @@
 // Frontier
 use vitreus_power_plant_runtime::{
     opaque, AccountId, AssetsConfig, BabeConfig, Balance, BalancesConfig, EVMChainIdConfig,
-<<<<<<< HEAD
-    EVMConfig, EnableManualSeal, EnergyGenerationConfig, GrandpaConfig, ImOnlineConfig, ImOnlineId,
-=======
     EVMConfig, EnableManualSeal, EnergyGenerationConfig, ImOnlineConfig, ImOnlineId,
->>>>>>> 588a3fa9
     MaxCooperations, ReputationConfig, RuntimeGenesisConfig, SS58Prefix, SessionConfig, Signature,
     StakerStatus, SudoConfig, SystemConfig, BABE_GENESIS_EPOCH_CONFIG,
     COLLABORATIVE_VALIDATOR_REPUTATION_THRESHOLD, VNRG, WASM_BINARY,
@@ -349,11 +345,6 @@
         dynamic_fee: Default::default(),
         base_fee: Default::default(),
         assets: AssetsConfig {
-<<<<<<< HEAD
-            assets: vec![(1, alith.clone(), true, 1)],
-            metadata: vec![(1, "VNRG".into(), "VNRG".into(), 18)],
-            accounts: vec![(1, alith, 1_000_000_000_000_000_000_000u128)],
-=======
             assets: vec![(VNRG::get(), alith(), true, 1)],
             metadata: vec![(
                 VNRG::get(),
@@ -361,8 +352,7 @@
                 "VNRG".as_bytes().to_vec(),
                 18,
             )],
-            ..Default::default()
->>>>>>> 588a3fa9
+            accounts: vec![(VNRG::get(), alith(), 1_000_000_000_000_000_000_000u128)],
         },
         reputation: ReputationConfig {
             accounts: stakers
