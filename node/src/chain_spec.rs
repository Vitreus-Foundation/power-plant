use std::{collections::BTreeMap, str::FromStr};

use hex_literal::hex;
use serde::{Deserialize, Serialize};
// Substrate
use sc_chain_spec::{ChainType, Properties};
use sp_consensus_babe::AuthorityId as BabeId;
use sp_consensus_grandpa::AuthorityId as GrandpaId;
use sp_core::ecdsa;
use sp_core::{storage::Storage, Pair, Public, H160, U256};
use sp_runtime::traits::{IdentifyAccount, Verify};
use sp_runtime::{Perbill, FixedU128};
use sp_state_machine::BasicExternalities;
// Frontier
use vitreus_power_plant_runtime::{
<<<<<<< HEAD
    opaque, AccountId, AssetsConfig, BabeConfig, Balance, BalancesConfig, EVMChainIdConfig,
    EVMConfig, EnableManualSeal, EnergyFeeConfig, EnergyGenerationConfig, ImOnlineConfig,
    ImOnlineId, MaxCooperations, NacManagingConfig, ReputationConfig, RuntimeGenesisConfig,
    SS58Prefix, SessionConfig, Signature, StakerStatus, SudoConfig, SystemConfig,
    BABE_GENESIS_EPOCH_CONFIG, COLLABORATIVE_VALIDATOR_REPUTATION_THRESHOLD, VNRG, WASM_BINARY,
=======
    opaque, vtrs, AccountId, AssetsConfig, BabeConfig, Balance, BalancesConfig, EVMChainIdConfig,
    EVMConfig, EnableManualSeal, EnergyGenerationConfig, ImOnlineConfig, ImOnlineId,
    MaxCooperations, NacManagingConfig, ReputationConfig, RuntimeGenesisConfig, SS58Prefix,
    SessionConfig, Signature, StakerStatus, SudoConfig, SystemConfig, BABE_GENESIS_EPOCH_CONFIG,
    COLLABORATIVE_VALIDATOR_REPUTATION_THRESHOLD, VNRG, WASM_BINARY,
>>>>>>> 20566e13
};

const INITIAL_NAC_COLLECTION_ID: u32 = 0;

// The URL for the telemetry server.
// const STAGING_TELEMETRY_URL: &str = "wss://telemetry.polkadot.io/submit/";

/// Specialized `ChainSpec`. This is a specialization of the general Substrate ChainSpec type.
pub type ChainSpec = sc_service::GenericChainSpec<RuntimeGenesisConfig>;

/// Specialized `ChainSpec` for development.
pub type DevChainSpec = sc_service::GenericChainSpec<DevGenesisExt>;

fn alith() -> AccountId {
    AccountId::from(hex!("f24FF3a9CF04c71Dbc94D0b566f7A27B94566cac"))
}

fn baltathar() -> AccountId {
    AccountId::from(hex!("3Cd0A705a2DC65e5b1E1205896BaA2be8A07c6e0"))
}

fn charleth() -> AccountId {
    AccountId::from(hex!("798d4Ba9baf0064Ec19eB4F0a1a45785ae9D6DFc"))
}

fn dorothy() -> AccountId {
    AccountId::from(hex!("773539d4Ac0e786233D90A233654ccEE26a613D9"))
}

fn ethan() -> AccountId {
    AccountId::from(hex!("Ff64d3F6efE2317EE2807d223a0Bdc4c0c49dfDB"))
}

fn faith() -> AccountId {
    AccountId::from(hex!("C0F0f4ab324C46e55D02D0033343B4Be8A55532d"))
}

fn goliath() -> AccountId {
    AccountId::from(hex!("7BF369283338E12C90514468aa3868A551AB2929"))
}

const INITIAL_ENERGY_BALANCE: Balance = 100_000_000_000_000_000_000u128;
/// 10^9 with 18 decimals
const INITIAL_ENERGY_RATE: FixedU128 = FixedU128::from_inner(1_000_000_000_000_000_000_000_000_000);

/// Extension for the dev genesis config to support a custom changes to the genesis state.
#[derive(Serialize, Deserialize)]
pub struct DevGenesisExt {
    /// Genesis config.
    genesis_config: RuntimeGenesisConfig,
    /// The flag that if enable manual-seal mode.
    enable_manual_seal: Option<bool>,
}

impl sp_runtime::BuildStorage for DevGenesisExt {
    fn assimilate_storage(&self, storage: &mut Storage) -> Result<(), String> {
        BasicExternalities::execute_with_storage(storage, || {
            if let Some(enable_manual_seal) = &self.enable_manual_seal {
                EnableManualSeal::set(enable_manual_seal);
            }
        });
        self.genesis_config.assimilate_storage(storage)
    }
}

/// Generate a crypto pair from seed.
pub fn get_from_seed<TPublic: Public>(seed: &str) -> <TPublic::Pair as Pair>::Public {
    TPublic::Pair::from_string(&format!("//{}", seed), None)
        .expect("static values are valid; qed")
        .public()
}

type AccountPublic = <Signature as Verify>::Signer;

/// Generate an account ID from seed.
pub fn get_account_id_from_seed<TPublic: Public>(seed: &str) -> AccountId
where
    AccountPublic: From<<TPublic::Pair as Pair>::Public>,
{
    AccountPublic::from(get_from_seed::<TPublic>(seed)).into_account()
}

fn session_keys(babe: BabeId, grandpa: GrandpaId, im_online: ImOnlineId) -> opaque::SessionKeys {
    opaque::SessionKeys { babe, grandpa, im_online }
}

/// Generate a Babe authority key.
pub fn authority_keys_from_seed(s: &str) -> (AccountId, AccountId, BabeId, GrandpaId, ImOnlineId) {
    (
        get_account_id_from_seed::<ecdsa::Public>(&format!("{}//stash", s)),
        get_account_id_from_seed::<ecdsa::Public>(s),
        get_from_seed::<BabeId>(s),
        get_from_seed::<GrandpaId>(s),
        get_from_seed::<ImOnlineId>(s),
    )
}

fn properties() -> Properties {
    let mut properties = Properties::new();
    properties.insert("tokenSymbol".into(), "VTRS".into());
    properties.insert("tokenDecimals".into(), 18.into());
    properties.insert("ss58Format".into(), SS58Prefix::get().into());
    properties
}

pub fn development_config(enable_manual_seal: Option<bool>) -> DevChainSpec {
    let wasm_binary = WASM_BINARY.expect("WASM not available");

    DevChainSpec::from_genesis(
        // Name
        "Development",
        // ID
        "dev",
        ChainType::Development,
        move || {
            DevGenesisExt {
                genesis_config: testnet_genesis(
                    wasm_binary,
                    // Sudo account
                    alith(),
                    // Pre-funded accounts
                    vec![alith(), baltathar(), charleth(), dorothy(), ethan(), faith(), goliath()],
                    // Initial Validators
                    vec![authority_keys_from_seed("Alice")],
                    vec![],
                    // Ethereum chain ID
                    SS58Prefix::get() as u64,
                ),
                enable_manual_seal,
            }
        },
        // Bootnodes
        vec![],
        // Telemetry
        None,
        // Protocol ID
        None,
        // Fork ID
        None,
        // Properties
        Some(properties()),
        // Extensions
        None,
    )
}

pub fn devnet_config() -> ChainSpec {
    let wasm_binary = WASM_BINARY.expect("WASM not available");

    ChainSpec::from_genesis(
        // Name
        "Devnet",
        // ID
        "devnet",
        ChainType::Custom("Devnet".into()),
        move || {
            testnet_genesis(
                wasm_binary,
                // Sudo account
                alith(),
                // Pre-funded accounts
                vec![alith(), baltathar(), charleth(), dorothy(), ethan(), faith(), goliath()],
                // Initial Validators
                vec![authority_keys_from_seed("Alice"), authority_keys_from_seed("Bob")],
                vec![],
                SS58Prefix::get() as u64,
            )
        },
        // Bootnodes
        vec![],
        // Telemetry
        None,
        // Protocol ID
        None,
        None,
        // Properties
        Some(properties()),
        // Extensions
        None,
    )
}

pub fn local_testnet_config() -> ChainSpec {
    let wasm_binary = WASM_BINARY.expect("WASM not available");

    ChainSpec::from_genesis(
        // Name
        "Local Testnet",
        // ID
        "local_testnet",
        ChainType::Local,
        move || {
            testnet_genesis(
                wasm_binary,
                // Sudo account
                alith(),
                // Pre-funded accounts
                vec![alith(), baltathar(), charleth(), dorothy(), ethan(), faith(), goliath()],
                // Initial Validators
                vec![authority_keys_from_seed("Alice"), authority_keys_from_seed("Bob")],
                vec![],
                SS58Prefix::get() as u64,
            )
        },
        // Bootnodes
        vec![],
        // Telemetry
        None,
        // Protocol ID
        None,
        None,
        // Properties
        Some(properties()),
        // Extensions
        None,
    )
}

/// Configure initial storage state for FRAME modules.
fn testnet_genesis(
    wasm_binary: &[u8],
    root_key: AccountId,
    mut endowed_accounts: Vec<AccountId>,
    initial_validators: Vec<(AccountId, AccountId, BabeId, GrandpaId, ImOnlineId)>,
    initial_cooperators: Vec<AccountId>,
    chain_id: u64,
) -> RuntimeGenesisConfig {
    // endow all authorities and cooperators.
    initial_validators
        .iter()
        .map(|x| [&x.0, &x.1])
        .chain(initial_cooperators.iter().map(|x| [x, x]))
        .for_each(|x| {
            for i in x {
                if !endowed_accounts.contains(i) {
                    endowed_accounts.push(*i)
                }
            }
        });

    // stakers: all validators and nominators.
    const ENDOWMENT: Balance = 1_000_000 * vtrs::UNITS;
    const STASH: Balance = ENDOWMENT / 1_000_000;
    let mut rng = rand::thread_rng();
    let stakers = initial_validators
        .iter()
        .map(|x| (x.0, x.1, STASH, StakerStatus::Validator))
        .chain(initial_cooperators.iter().map(|x| {
            use rand::{seq::SliceRandom, Rng};
            let limit = (MaxCooperations::get() as usize).min(initial_validators.len());
            let count = rng.gen::<usize>() % limit;
            let stake = STASH / count as Balance;
            let cooperations = initial_validators
                .as_slice()
                .choose_multiple(&mut rng, count)
                .map(|choice| (choice.0, stake))
                .collect::<Vec<_>>();
            (*x, *x, STASH, StakerStatus::Cooperator(cooperations))
        }))
        .collect::<Vec<_>>();

    RuntimeGenesisConfig {
        // System
        system: SystemConfig {
            // Add Wasm runtime to storage.
            code: wasm_binary.to_vec(),
            ..Default::default()
        },
        sudo: SudoConfig {
            // Assign network admin rights.
            key: Some(root_key),
        },

        // Monetary
        balances: BalancesConfig {
            balances: endowed_accounts.iter().cloned().map(|k| (k, ENDOWMENT)).collect(),
        },
        babe: BabeConfig { epoch_config: Some(BABE_GENESIS_EPOCH_CONFIG), ..Default::default() },
        grandpa: Default::default(),
        transaction_payment: Default::default(),

        // EVM compatibility
        evm_chain_id: EVMChainIdConfig { chain_id, ..Default::default() },
        evm: EVMConfig {
            accounts: {
                let mut map = BTreeMap::new();
                map.insert(
                    // H160 address of Alice dev account
                    // Derived from SS58 (42 prefix) address
                    // SS58: 5GrwvaEF5zXb26Fz9rcQpDWS57CtERHpNehXCPcNoHGKutQY
                    // hex: 0xd43593c715fdd31c61141abd04a99fd6822c8558854ccde39a5684e7a56da27d
                    // Using the full hex key, truncating to the first 20 bytes (the first 40 hex chars)
                    H160::from_str("d43593c715fdd31c61141abd04a99fd6822c8558")
                        .expect("internal H160 is valid; qed"),
                    fp_evm::GenesisAccount {
                        balance: U256::from_str("0xffffffffffffffffffffffffffffffff")
                            .expect("internal U256 is valid; qed"),
                        code: Default::default(),
                        nonce: Default::default(),
                        storage: Default::default(),
                    },
                );
                map.insert(
                    // H160 address of CI test runner account
                    H160::from_str("6be02d1d3665660d22ff9624b7be0551ee1ac91b")
                        .expect("internal H160 is valid; qed"),
                    fp_evm::GenesisAccount {
                        balance: U256::from_str("0xffffffffffffffffffffffffffffffff")
                            .expect("internal U256 is valid; qed"),
                        code: Default::default(),
                        nonce: Default::default(),
                        storage: Default::default(),
                    },
                );
                map.insert(
                    // H160 address for benchmark usage
                    H160::from_str("1000000000000000000000000000000000000001")
                        .expect("internal H160 is valid; qed"),
                    fp_evm::GenesisAccount {
                        nonce: U256::from(1),
                        balance: U256::from(1_000_000_000_000_000_000_000_000u128),
                        storage: Default::default(),
                        code: vec![0x00],
                    },
                );
                map
            },
            ..Default::default()
        },
        ethereum: Default::default(),
        energy_fee: EnergyFeeConfig {
            initial_energy_rate: INITIAL_ENERGY_RATE,
            ..Default::default()
        },
        dynamic_fee: Default::default(),
        base_fee: Default::default(),
        assets: AssetsConfig {
            assets: vec![(VNRG::get(), alith(), true, 1)],
            metadata: vec![(
                VNRG::get(),
                "Energy".as_bytes().to_vec(),
                "VNRG".as_bytes().to_vec(),
                18,
            )],
            accounts: endowed_accounts
                .iter()
                .cloned()
                .map(|account| (VNRG::get(), account, INITIAL_ENERGY_BALANCE))
                .collect(),
        },
        reputation: ReputationConfig {
            accounts: stakers
                .iter()
                .flat_map(|x| {
                    [
                        (x.0, COLLABORATIVE_VALIDATOR_REPUTATION_THRESHOLD.into()),
                        (x.1, COLLABORATIVE_VALIDATOR_REPUTATION_THRESHOLD.into()),
                    ]
                })
                .collect::<Vec<_>>(),
        },
        nac_managing: NacManagingConfig {
            accounts: endowed_accounts.iter().map(|x| (*x, 1)).collect(),
            collections: vec![(INITIAL_NAC_COLLECTION_ID, root_key)],
        },
        session: SessionConfig {
            keys: initial_validators
                .iter()
                .map(|x| (x.1, x.0, session_keys(x.2.clone(), x.3.clone(), x.4.clone())))
                .collect::<Vec<_>>(),
        },
        energy_generation: EnergyGenerationConfig {
            validator_count: initial_validators.len() as u32,
            minimum_validator_count: initial_validators.len() as u32,
            invulnerables: initial_validators.iter().map(|x| x.0).collect(),
            slash_reward_fraction: Perbill::from_percent(10),
            stakers,
            ..Default::default()
        },
        im_online: ImOnlineConfig { keys: vec![] },
    }
}<|MERGE_RESOLUTION|>--- conflicted
+++ resolved
@@ -9,23 +9,15 @@
 use sp_core::ecdsa;
 use sp_core::{storage::Storage, Pair, Public, H160, U256};
 use sp_runtime::traits::{IdentifyAccount, Verify};
-use sp_runtime::{Perbill, FixedU128};
+use sp_runtime::{FixedU128, Perbill};
 use sp_state_machine::BasicExternalities;
 // Frontier
 use vitreus_power_plant_runtime::{
-<<<<<<< HEAD
-    opaque, AccountId, AssetsConfig, BabeConfig, Balance, BalancesConfig, EVMChainIdConfig,
+    opaque, vtrs, AccountId, AssetsConfig, BabeConfig, Balance, BalancesConfig, EVMChainIdConfig,
     EVMConfig, EnableManualSeal, EnergyFeeConfig, EnergyGenerationConfig, ImOnlineConfig,
     ImOnlineId, MaxCooperations, NacManagingConfig, ReputationConfig, RuntimeGenesisConfig,
     SS58Prefix, SessionConfig, Signature, StakerStatus, SudoConfig, SystemConfig,
     BABE_GENESIS_EPOCH_CONFIG, COLLABORATIVE_VALIDATOR_REPUTATION_THRESHOLD, VNRG, WASM_BINARY,
-=======
-    opaque, vtrs, AccountId, AssetsConfig, BabeConfig, Balance, BalancesConfig, EVMChainIdConfig,
-    EVMConfig, EnableManualSeal, EnergyGenerationConfig, ImOnlineConfig, ImOnlineId,
-    MaxCooperations, NacManagingConfig, ReputationConfig, RuntimeGenesisConfig, SS58Prefix,
-    SessionConfig, Signature, StakerStatus, SudoConfig, SystemConfig, BABE_GENESIS_EPOCH_CONFIG,
-    COLLABORATIVE_VALIDATOR_REPUTATION_THRESHOLD, VNRG, WASM_BINARY,
->>>>>>> 20566e13
 };
 
 const INITIAL_NAC_COLLECTION_ID: u32 = 0;
